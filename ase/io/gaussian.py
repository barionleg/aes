--- conflicted
+++ resolved
@@ -64,21 +64,17 @@
     revtpss='revtpssrevtpss',
 )
 
+
 _nuclear_prop_names = ['spin', 'zeff', 'qmom', 'nmagm', 'znuc',
                        'radnuclear', 'iso']
 
-<<<<<<< HEAD
+
 _orientation_lines = [
     'Input orientation:',
     'Z-Matrix orientation:',
     'Standard orientation:'
 ]
 
-
-def write_gaussian_in(fd, atoms, properties=None, **params):
-    params = deepcopy(params)
-=======
->>>>>>> 129d3543
 
 def _get_molecule_spec(atoms, nuclear_props):
     ''' Generate the molecule specification section to write
