# Note:
# Try to avoid module level import statements here to reduce
# import time during CLI execution


class CLICommand:
    """Print information about files or system.

    Without any filename(s), informations about the ASE installation will be
    shown (Python version, library versions, ...).

    With filename(s), the file format will be determined for each file.
    """

    @staticmethod
    def add_arguments(parser):
        parser.add_argument('filename', nargs='*',
                            help='Name of file to determine format for.')
        parser.add_argument('-v', '--verbose', action='store_true',
                            help='Show more information about files.')
        parser.add_argument('--formats', action='store_true',
                            help='List file formats known to ASE.')
        parser.add_argument('--config', action='store_true',
                            help='List configured calculators')
        parser.add_argument('--calculators', action='store_true',
<<<<<<< HEAD
                            help='List calculators known to ASE. ')
        parser.add_argument('--plugins', action='store_true',
                            help='List the installed plugins.')
=======
                            help='List all calculators known to ASE '
                            'and whether/how each is installed.  Also, '
                            'attempt to determine version numbers by '
                            'running binaries or importing packages as '
                            'appropriate.')
>>>>>>> 41a3208f

    @staticmethod
    def run(args):
        from ase.io.bundletrajectory import print_bundletrajectory_info
        from ase.io.formats import UnknownFileTypeError, filetype, ioformats
        from ase.io.ulm import print_ulm_info

        from ase.config import cfg
        if not args.filename:
            print_info()
            if args.formats:
                print()
                print_formats()
            if args.config:
                print()
<<<<<<< HEAD
                print_calculators()
            if args.plugins:
                print()
                print_plugins()
=======
                cfg.print_everything()
            if args.calculators:
                print()
                cfg.check_calculators()
                # print()
                # from ase.calculators.autodetect import (detect_calculators,
                #                                        format_configs)
                # configs = detect_calculators()
                # print('Calculators:')
                # for message in format_configs(configs):
                #     print('  {}'.format(message))
                # print()
                # print('Available: {}'.format(','.join(sorted(configs))))
>>>>>>> 41a3208f
            return

        n = max(len(filename) for filename in args.filename) + 2
        nfiles_not_found = 0
        for filename in args.filename:
            try:
                format = filetype(filename)
            except FileNotFoundError:
                format = '?'
                description = 'No such file'
                nfiles_not_found += 1
            except UnknownFileTypeError:
                format = '?'
                description = '?'
            else:
                if format in ioformats:
                    description = ioformats[format].description
                else:
                    description = '?'

            print('{:{}}{} ({})'.format(filename + ':', n,
                                        description, format))
            if args.verbose:
                if format == 'traj':
                    print_ulm_info(filename)
                elif format == 'bundletrajectory':
                    print_bundletrajectory_info(filename)

        raise SystemExit(nfiles_not_found)


def print_info():
    import platform
    import sys

    from ase.dependencies import all_dependencies

    versions = [('platform', platform.platform()),
                ('python-' + sys.version.split()[0], sys.executable)]

    for name, path in versions + all_dependencies():
        print(f'{name:24} {path}')


def print_calculators():
    from ase.plugins import calculators
    print(calculators.info())


def print_formats():
    from ase.plugins import io_formats
    print(io_formats.info())


def print_plugins():
    from ase.plugins import plugins
    print(plugins.info())<|MERGE_RESOLUTION|>--- conflicted
+++ resolved
@@ -23,17 +23,9 @@
         parser.add_argument('--config', action='store_true',
                             help='List configured calculators')
         parser.add_argument('--calculators', action='store_true',
-<<<<<<< HEAD
                             help='List calculators known to ASE. ')
         parser.add_argument('--plugins', action='store_true',
                             help='List the installed plugins.')
-=======
-                            help='List all calculators known to ASE '
-                            'and whether/how each is installed.  Also, '
-                            'attempt to determine version numbers by '
-                            'running binaries or importing packages as '
-                            'appropriate.')
->>>>>>> 41a3208f
 
     @staticmethod
     def run(args):
@@ -49,26 +41,13 @@
                 print_formats()
             if args.config:
                 print()
-<<<<<<< HEAD
+                cfg.print_everything()
+            if args.calculators:
+                print()
                 print_calculators()
             if args.plugins:
                 print()
                 print_plugins()
-=======
-                cfg.print_everything()
-            if args.calculators:
-                print()
-                cfg.check_calculators()
-                # print()
-                # from ase.calculators.autodetect import (detect_calculators,
-                #                                        format_configs)
-                # configs = detect_calculators()
-                # print('Calculators:')
-                # for message in format_configs(configs):
-                #     print('  {}'.format(message))
-                # print()
-                # print('Available: {}'.format(','.join(sorted(configs))))
->>>>>>> 41a3208f
             return
 
         n = max(len(filename) for filename in args.filename) + 2
