"""Quantum ESPRESSO Calculator

Run pw.x jobs.
"""


import os
from pathlib import Path
import warnings

from ase.calculators.genericfileio import (BaseProfile, CalculatorTemplate,
                                           GenericFileIOCalculator,
                                           read_stdout)
from ase.io import read, write
from ase.io.espresso import Namelist

compatibility_msg = (
    'Espresso calculator is being restructured.  Please use e.g. '
    "Espresso(profile=EspressoProfile(argv=['mpiexec', 'pw.x'])) "
    'to customize command-line arguments.'
)


# XXX We should find a way to display this warning.
# warn_template = 'Property "%s" is None. Typically, this is because the ' \
#                 'required information has not been printed by Quantum ' \
#                 'Espresso at a "low" verbosity level (the default). ' \
#                 'Please try running Quantum Espresso with "high" verbosity.'


class EspressoProfile(BaseProfile):
    def __init__(self, binary, pseudo_dir, **kwargs):
        super().__init__(**kwargs)
        self.binary = binary
<<<<<<< HEAD
        self.pseudo_dir = pseudo_dir
=======
        self.pseudo_path = Path(pseudo_path)
>>>>>>> fbd8f027

    @staticmethod
    def parse_version(stdout):
        import re

        match = re.match(r'\s*Program PWSCF\s*v\.(\S+)', stdout, re.M)
        assert match is not None
        return match.group(1)

    def version(self):
        try:
            stdout = read_stdout(self.binary)
            return self.parse_version(stdout)
        except FileNotFoundError:
            warnings.warn(
                f'The executable {self.binary} is not found on the path'
            )
            return None

    def get_calculator_command(self, inputfile):
        return [self.binary, '-in', inputfile]


class EspressoTemplate(CalculatorTemplate):
    def __init__(self):
        super().__init__(
            'espresso',
            ['energy', 'free_energy', 'forces', 'stress', 'magmoms', 'dipole'],
        )
        self.inputname = 'espresso.pwi'
        self.outputname = 'espresso.pwo'

    def write_input(self, profile, directory, atoms, parameters, properties):
        dst = directory / self.inputname

        input_data = Namelist(parameters.pop("input_data", None))
        input_data.to_nested("pw")
        input_data["control"].setdefault("pseudo_dir", str(profile.pseudo_dir))

        parameters["input_data"] = input_data

        write(
            dst,
            atoms,
            format='espresso-in',
            properties=properties,
            **parameters,
        )

    def execute(self, directory, profile):
        profile.run(directory, self.inputname, directory / self.outputname)

    def read_results(self, directory):
        path = directory / self.outputname
        atoms = read(path, format='espresso-out')
        return dict(atoms.calc.properties())

    def load_profile(self, cfg, **kwargs):
        return EspressoProfile.from_config(cfg, self.name, **kwargs)

    def socketio_parameters(self, unixsocket, port):
        return {}

    def socketio_argv(self, profile, unixsocket, port):
        if unixsocket:
            ipi_arg = f'{unixsocket}:UNIX'
        else:
            ipi_arg = f'localhost:{port:d}'  # XXX should take host, too
        return profile.get_calculator_command(self.inputname) + [
            '--ipi',
            ipi_arg,
        ]


class Espresso(GenericFileIOCalculator):
    def __init__(
        self,
        *,
        profile=None,
        command=GenericFileIOCalculator._deprecated,
        label=GenericFileIOCalculator._deprecated,
        directory='.',
        parallel_info=None,
        parallel=True,
        **kwargs,
    ):
        """
        All options for pw.x are copied verbatim to the input file, and put
        into the correct section. Use ``input_data`` for parameters that are
        already in a dict, all other ``kwargs`` are passed as parameters.

        Accepts all the options for pw.x as given in the QE docs, plus some
        additional options:

        input_data: dict
            A flat or nested dictionary with input parameters for pw.x
        pseudopotentials: dict
            A filename for each atomic species, e.g.
            ``{'O': 'O.pbe-rrkjus.UPF', 'H': 'H.pbe-rrkjus.UPF'}``.
            A dummy name will be used if none are given.
        kspacing: float
            Generate a grid of k-points with this as the minimum distance,
            in A^-1 between them in reciprocal space. If set to None, kpts
            will be used instead.
        kpts: (int, int, int), dict, or BandPath
            If kpts is a tuple (or list) of 3 integers, it is interpreted
            as the dimensions of a Monkhorst-Pack grid.
            If ``kpts`` is set to ``None``, only the Γ-point will be included
            and QE will use routines optimized for Γ-point-only calculations.
            Compared to Γ-point-only calculations without this optimization
            (i.e. with ``kpts=(1, 1, 1)``), the memory and CPU requirements
            are typically reduced by half.
            If kpts is a dict, it will either be interpreted as a path
            in the Brillouin zone (*) if it contains the 'path' keyword,
            otherwise it is converted to a Monkhorst-Pack grid (**).
            (*) see ase.dft.kpoints.bandpath
            (**) see ase.calculators.calculator.kpts2sizeandoffsets
        koffset: (int, int, int)
            Offset of kpoints in each direction. Must be 0 (no offset) or
            1 (half grid offset). Setting to True is equivalent to (1, 1, 1).


        .. note::
           Set ``tprnfor=True`` and ``tstress=True`` to calculate forces and
           stresses.

        .. note::
           Band structure plots can be made as follows:


           1. Perform a regular self-consistent calculation,
              saving the wave functions at the end, as well as
              getting the Fermi energy:

              >>> input_data = {<your input data>}
              >>> calc = Espresso(input_data=input_data, ...)
              >>> atoms.calc = calc
              >>> atoms.get_potential_energy()
              >>> fermi_level = calc.get_fermi_level()

           2. Perform a non-self-consistent 'band structure' run
              after updating your input_data and kpts keywords:

              >>> input_data['control'].update({'calculation':'bands',
              >>>                               'restart_mode':'restart',
              >>>                               'verbosity':'high'})
              >>> calc.set(kpts={<your Brillouin zone path>},
              >>>          input_data=input_data)
              >>> calc.calculate(atoms)

           3. Make the plot using the BandStructure functionality,
              after setting the Fermi level to that of the prior
              self-consistent calculation:

              >>> bs = calc.band_structure()
              >>> bs.reference = fermi_energy
              >>> bs.plot()

        """

        if command is not self._deprecated:
            raise RuntimeError(compatibility_msg)

        if label is not self._deprecated:
            import warnings

            warnings.warn(
                'Ignoring label, please use directory instead', FutureWarning
            )

        if 'ASE_ESPRESSO_COMMAND' in os.environ and profile is None:
            import warnings

            warnings.warn(compatibility_msg, FutureWarning)

        template = EspressoTemplate()
        super().__init__(
            profile=profile,
            template=template,
            directory=directory,
            parallel_info=parallel_info,
            parallel=parallel,
            parameters=kwargs,
        )<|MERGE_RESOLUTION|>--- conflicted
+++ resolved
@@ -32,11 +32,7 @@
     def __init__(self, binary, pseudo_dir, **kwargs):
         super().__init__(**kwargs)
         self.binary = binary
-<<<<<<< HEAD
-        self.pseudo_dir = pseudo_dir
-=======
-        self.pseudo_path = Path(pseudo_path)
->>>>>>> fbd8f027
+        self.pseudo_dir = Path(pseudo_dir)
 
     @staticmethod
     def parse_version(stdout):
