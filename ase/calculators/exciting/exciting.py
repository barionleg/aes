"""ASE Calculator for the ground state exciting DFT code.

Exciting calculator class in this file allow for writing exciting input
files using ASE Atoms object that allow for the compiled exciting binary
to run DFT on the geometry/material defined in the Atoms object. Also gives
access to developer to a lightweight parser (lighter weight than NOMAD or
the exciting parser in the exciting repository) to capture ground state
properties.

Note: excitingtools must be installed using `pip install excitingtools` to
use this calculator.
"""

from os import PathLike
from pathlib import Path
from typing import Any, Mapping

import ase.io.exciting
from ase.calculators.calculator import PropertyNotImplementedError
from ase.calculators.exciting.runner import (
    SimpleBinaryRunner,
    SubprocessRunResults,
)

import ase.calculators.exciting.runner

from ase.calculators.genericfileio import (
    BaseProfile,
    CalculatorTemplate,
    GenericFileIOCalculator,
)


class ExcitingProfile(BaseProfile):
    """Defines all quantities that are configurable for a given machine.

    Follows the generic pattern BUT currently not used by our calculator as:
       * species_path is part of the input file in exciting.
       * OnlyTypo fix part of the profile used in the base class is the run
         method, which is part of the BinaryRunner class.
    """

    def __init__(self, binary, species_path=None, **kwargs):
        super().__init__(**kwargs)

        self.species_path = species_path
        self.binary = binary

    def version(self):
        """Return exciting version."""
        # TARP No way to get the version for the binary in use
        return None

    # Machine specific config files in the config
    # species_file goes in the config
    # binary file in the config.
    # options for that, parallel info dictionary.
    # Number of threads and stuff like that.

    def get_calculator_command(self, input_file):
        """Returns command to run binary as a list of strings."""
        # input_file unused for exciting, it looks for input.xml in run
        # directory.
        if input_file is None:
            return [self.binary]
        else:
            return [self.binary, str(input_file)]


class ExcitingGroundStateTemplate(CalculatorTemplate):
    """Template for Ground State Exciting Calculator

    Abstract methods inherited from the base class:
        * write_input
        * execute
        * read_results
    """

    parser = {'info.xml': ase.io.exciting.parse_output}
    output_names = list(parser)
    # Use frozenset since the CalculatorTemplate enforces it.
<<<<<<< HEAD
    implemented_properties = frozenset(['energy', 'free_energy', 'tforce'])
=======
    implemented_properties = frozenset(['energy', 'forces'])
>>>>>>> 99ee3a13

    def __init__(self):
        """Initialise with constant class attributes.

        :param program_name: The DFT program, should always be exciting.
        :param implemented_properties: What properties should exciting
            calculate/read from output.
        """
        super().__init__('exciting', self.implemented_properties)

    @staticmethod
    def _require_forces(input_parameters):
        """Expect ASE always wants forces, enforce setting in input_parameters.

        :param input_parameters: exciting ground state input parameters, either
            as a dictionary or ExcitingGroundStateInput.
        :return: Ground state input parameters, with "compute
                forces" set to true.
        """
        from excitingtools import ExcitingGroundStateInput

        input_parameters = ExcitingGroundStateInput(input_parameters)
        input_parameters.tforce = True
        return input_parameters

    def write_input(
        self,
        profile: ExcitingProfile,  # ase test linter enforces method signatures
        # be consistent with the
        # abstract method that it implements
        directory: PathLike,
        atoms: ase.Atoms,
        parameters: dict,
        properties=None,
    ):
        """Write an exciting input.xml file based on the input args.

        :param profile: an Exciting code profile
        :param directory: Directory in which to run calculator.
        :param atoms: ASE atoms object.
        :param parameters: exciting ground state input parameters, in a
            dictionary. Expect species_path, title and ground_state data,
            either in an object or as dict.
        :param properties: Currently, unused. Base method's API expects the
            physical properties expected from a ground state
            calculation, for example energies and forces.
        """
        # Create a copy of the parameters dictionary so we don't
        # modify the callers dictionary.
        parameters_dict = parameters
        assert set(parameters_dict.keys()) == {
            'title',
            'species_path',
            'ground_state_input',
        }, 'Keys should be defined by ExcitingGroundState calculator'
        file_name = Path(directory) / 'input.xml'
        species_path = parameters_dict.pop('species_path')
        title = parameters_dict.pop('title')

        ase.io.exciting.write_input_xml_file(
            file_name,
            atoms,
            parameters_dict['ground_state_input'],
            species_path,
            title,
        )

    def execute(self, directory: PathLike, profile) -> SubprocessRunResults:
        """Given an exciting calculation profile, execute the calculation.

        :param directory: Directory in which to execute the calculator
            exciting_calculation: Base method `execute` expects a profile,
            however it is simply used to execute the program, therefore we
            just pass a SimpleBinaryRunner.
        :param profile: This name comes from the superclass CalculatorTemplate.
                It contains machine specific information to run the
                calculation.

        :return: Results of the subprocess.run command.
        """
        return profile.run(directory, f"{directory}/input.xml")

    def read_results(self, directory: PathLike) -> Mapping[str, Any]:
        """Parse results from each ground state output file.

        Note we allow for the ability for there to be multiple output files.

        :param directory: Directory path to output file from exciting
            simulation.
        :return: Dictionary containing important output properties.
        """
        results = {}
        for file_name in self.output_names:
            full_file_path = Path(directory) / file_name
            result: dict = self.parser[file_name](full_file_path)
            results.update(result)
        return results

    def load_profile(self, cfg, **kwargs):
        """ExcitingProfile can be created via a config file.

        Alternative to this method the profile can be created with it's
        init method. This method allows for more settings to be passed.
        """
        return ExcitingProfile.from_config(cfg, self.name, **kwargs)


class ExcitingGroundStateResults:
    """Exciting Ground State Results."""

    def __init__(self, results: dict) -> None:
        self.results = results
        self.final_scl_iteration = list(results['scl'].keys())[-1]

    def total_energy(self) -> float:
        """Return total energy of system."""
        # TODO(Alex) We should a common list of keys somewhere
        # such that parser -> results -> getters are consistent
        return float(
            self.results['scl'][self.final_scl_iteration]['Total energy']
        )

    def band_gap(self) -> float:
        """Return the estimated fundamental gap from the exciting sim."""
        return float(
            self.results['scl'][self.final_scl_iteration][
                'Estimated fundamental gap'
            ]
        )

    def forces(self):
        """Return forces present on the system.

        Currently, not all exciting simulations return forces. We leave this
        definition for future revisions.
        """
        raise PropertyNotImplementedError

    def stress(self):
        """Get the stress on the system.

        Right now exciting does not yet calculate the stress on the system so
        this won't work for the time being.
        """
        raise PropertyNotImplementedError


class ExcitingGroundStateCalculator(GenericFileIOCalculator):
    """Class for the ground state calculation.

    :param runner: Binary runner that will execute an exciting calculation and
        return a result.
    :param ground_state_input: dictionary of ground state settings for example
        {'rgkmax': 8.0, 'autormt': True} or an object of type
        ExcitingGroundStateInput.
    :param directory: Directory in which to run the job.
    :param species_path: Path to the location of exciting's species files.
    :param title: job name written to input.xml

    :return: Results returned from running the calculate method.


    Typical usage:

    gs_calculator = ExcitingGroundState(runner, ground_state_input)

    results: ExcitingGroundStateResults = gs_calculator.calculate(
            atoms: Atoms)
    """

    def __init__(
        self,
        *,
        runner: SimpleBinaryRunner,
        ground_state_input,
        directory='./',
        species_path='./',
        title='ASE-generated input',
        parallel=None,
        parallel_info=None,
    ):
        self.runner = runner
        # Package data to be passed to
        # ExcitingGroundStateTemplate.write_input(..., input_parameters, ...)
        # Structure not included, as it's passed when one calls .calculate
        # method directly
        self.exciting_inputs = {
            'title': title,
            'species_path': species_path,
            'ground_state_input': ground_state_input,
        }
        self.directory = Path(directory)

        # GenericFileIOCalculator expects a `profile`
        # containing machine-specific settings, however, in exciting's case,
        # the species file are defined in the input XML (hence passed in the
        # parameters argument) and the only other machine-specific setting is
        # the BinaryRunner. Furthermore, in GenericFileIOCalculator.calculate,
        # profile is only used to provide a run method. We therefore pass the
        # BinaryRunner in the place of a profile.
        super().__init__(
            profile=runner,
            template=ExcitingGroundStateTemplate(),
            directory=directory,
            parameters=self.exciting_inputs,
            parallel_info=parallel_info,
            parallel=parallel,
        )<|MERGE_RESOLUTION|>--- conflicted
+++ resolved
@@ -79,11 +79,7 @@
     parser = {'info.xml': ase.io.exciting.parse_output}
     output_names = list(parser)
     # Use frozenset since the CalculatorTemplate enforces it.
-<<<<<<< HEAD
-    implemented_properties = frozenset(['energy', 'free_energy', 'tforce'])
-=======
-    implemented_properties = frozenset(['energy', 'forces'])
->>>>>>> 99ee3a13
+    implemented_properties = frozenset(['energy', 'free_energy', 'forces'])
 
     def __init__(self):
         """Initialise with constant class attributes.
