from abc import ABC, abstractmethod
from os import PathLike
from pathlib import Path
from typing import Any, Iterable, List, Mapping, Optional

from ase.calculators.abc import GetOutputsMixin
from ase.calculators.calculator import BaseCalculator, EnvironmentError
from ase.config import cfg as _cfg

from contextlib import ExitStack


class BaseProfile(ABC):
    def __init__(self, parallel=True, parallel_info=None):
        """
        Parameters
        ----------
        parallel : bool
            If the calculator should be run in parallel.
        parallel_info : dict
            Additional settings for parallel execution, e.g. arguments
            for the binary for parallelization (mpiexec, srun, mpirun).
        """
        self.parallel_info = parallel_info or {}
        self.parallel = parallel

    def get_translation_keys(self):
        """
        Get the translation keys for the parallel_info dictionary.

        A translation key is specified in a config file with the syntax
        `key_kwarg_trans = command, type`, e.g if `nprocs_kwarg_trans = -np`
        is specified in the config file, then the key `nprocs` will be
        translated to `-np`. Then `nprocs` can be specified in parallel_info
        and will be translated to `-np` when the command is build.

        Returns
        -------
        dict of iterable
            Dictionary with translation keys where the keys are the keys in
            parallel_info that will be translated, the value is what the key
            will be translated into.
        """
        translation_keys = {}
        for key, value in self.parallel_info.items():
            if len(key) < 12:
                continue
            if key.endswith('_kwarg_trans'):
                trans_key = key[:-12]
                translation_keys[trans_key] = value
        return translation_keys

    def get_command(self, inputfile, calc_command=None) -> List[str]:
        """
        Get the command to run. This should be a list of strings.

        Parameters
        ----------
        inputfile : str
        calc_command: list[str]: calculator command (used for sockets)

        Returns
        -------
        list of str
            The command to run.
        """
        command = []
        if self.parallel:
            if 'binary' in self.parallel_info:
                command.append(self.parallel_info['binary'])

            translation_keys = self.get_translation_keys()

            for key, value in self.parallel_info.items():
                if key == 'binary' or '_kwarg_trans' in key:
                    continue

                command_key = key
                if key in translation_keys:
                    command_key = translation_keys[key]

                if type(value) is not bool:
                    command.append(f'{command_key}')
                    command.append(f'{value}')
                elif value:
                    command.append(f'{command_key}')

        if calc_command is None:
            command.extend(self.get_calculator_command(inputfile))
        else:
            command.extend(calc_command)
        return command

    @abstractmethod
    def get_calculator_command(self, inputfile):
        """
        The calculator specific command as a list of strings.

        Parameters
        ----------
        inputfile : str

        Returns
        -------
        list of str
            The command to run.
        """
        ...

    def run(
<<<<<<< HEAD
        self,
        directory,
        inputfile,
        outputfile,
        errorfile=None,
        append=False,
        timeout=None,
    ):
=======
        self, directory: Path, inputfile: Optional[str],
        outputfile: str, errorfile: Optional[str] = None,
        append: bool = False
    ) -> None:
>>>>>>> baa10161
        """
        Run the command in the given directory.

        Parameters
        ----------
        directory : pathlib.Path
            The directory to run the command in.
        inputfile : Optional[str]
            The name of the input file.
        outputfile : str
            The name of the output file.
        errorfile: Optional[str]
            the stderror file
        append: bool
            if True then use append mode
        timeout: int
            timeout in seconds
        """

        from subprocess import check_call
        import os

        argv_command = self.get_command(inputfile)
        mode = 'wb' if not append else 'ab'

        with ExitStack() as stack:
            output_path = directory / outputfile
            fd_out = stack.enter_context(open(output_path, mode))
            if errorfile is not None:
                error_path = directory / errorfile
                fd_err = stack.enter_context(open(error_path, mode))
            else:
                fd_err = None
            check_call(
                argv_command,
                cwd=directory,
                stdout=fd_out,
                stderr=fd_err,
                env=os.environ,
                timeout=timeout,
            )

    @abstractmethod
    def version(self):
        """
        Get the version of the code.

        Returns
        -------
        str
            The version of the code.
        """
        ...

    @classmethod
    def from_config(cls, cfg, section_name, parallel_info=None, parallel=True):
        """
        Create a profile from a configuration file.

        Parameters
        ----------
        cfg : ase.config.Config
            The configuration object.
        section_name : str
            The name of the section in the configuration file. E.g. the name
            of the template that this profile is for.

        Returns
        -------
        BaseProfile
            The profile object.
        """
        parallel_config = dict(cfg.parser['parallel'])
        parallel_info = parallel_info if parallel_info is not None else {}
        parallel_config.update(parallel_info)

        try:
            return cls(
                **cfg.parser[section_name],
                parallel_info=parallel_config,
                parallel=parallel,
            )
        except TypeError as err:
            raise BadConfiguration(*err.args)


class BadConfiguration(Exception):
    pass


def read_stdout(args, createfile=None):
    """Run command in tempdir and return standard output.

    Helper function for getting version numbers of DFT codes.
    Most DFT codes don't implement a --version flag, so in order to
    determine the code version, we just run the code until it prints
    a version number."""
    import tempfile
    from subprocess import PIPE, Popen

    with tempfile.TemporaryDirectory() as directory:
        if createfile is not None:
            path = Path(directory) / createfile
            path.touch()
        proc = Popen(
            args,
            stdout=PIPE,
            stderr=PIPE,
            stdin=PIPE,
            cwd=directory,
            encoding='utf-8',  # Make this a parameter if any non-utf8/ascii
        )
        stdout, _ = proc.communicate()
        # Exit code will be != 0 because there isn't an input file
    return stdout


class CalculatorTemplate(ABC):
    def __init__(self, name: str, implemented_properties: Iterable[str]):
        self.name = name
        self.implemented_properties = frozenset(implemented_properties)

    @abstractmethod
    def write_input(self, profile, directory, atoms, parameters, properties):
        ...

    @abstractmethod
    def execute(self, directory, profile):
        ...

    @abstractmethod
    def read_results(self, directory: PathLike) -> Mapping[str, Any]:
        ...

    @abstractmethod
    def load_profile(self, cfg, parallel_info=None, parallel=True):
        ...

    def socketio_calculator(
        self,
        profile,
        parameters,
        directory,
        # We may need quite a few socket kwargs here
        # if we want to expose all the timeout etc. from
        # SocketIOCalculator.
        unixsocket=None,
        port=None,
    ):
        import os
        from subprocess import Popen

        from ase.calculators.socketio import SocketIOCalculator

        if port and unixsocket:
            raise TypeError(
                'For the socketio_calculator only a UNIX '
                '(unixsocket) or INET (port) socket can be used'
                ' not both.'
            )

        if not port and not unixsocket:
            raise TypeError(
                'For the socketio_calculator either a '
                'UNIX (unixsocket) or INET (port) socket '
                'must be used'
            )

        if not (
            hasattr(self, 'socketio_argv')
            and hasattr(self, 'socketio_parameters')
        ):
            raise TypeError(
                f'Template {self} does not implement mandatory '
                'socketio_argv() and socketio_parameters()'
            )

        # XXX need socketio ABC or something
        argv = profile.get_command(
            inputfile=None,
            calc_command=self.socketio_argv(profile, unixsocket, port)
        )
        parameters = {
            **self.socketio_parameters(unixsocket, port),
            **parameters,
        }

        # Not so elegant that socket args are passed to this function
        # via socketiocalculator when we could make a closure right here.
        def launch(atoms, properties, port, unixsocket):
            directory.mkdir(exist_ok=True, parents=True)

            self.write_input(
                atoms=atoms,
                profile=profile,
                parameters=parameters,
                properties=properties,
                directory=directory,
            )

            with open(directory / self.outputname, 'w') as out_fd:
                return Popen(argv, stdout=out_fd, cwd=directory, env=os.environ)

        return SocketIOCalculator(
            launch_client=launch, unixsocket=unixsocket, port=port
        )


class GenericFileIOCalculator(BaseCalculator, GetOutputsMixin):
    cfg = _cfg

    def __init__(
        self,
        *,
        template,
        profile,
        directory,
        parameters=None,
        parallel_info=None,
        parallel=True,
    ):
        self.template = template
        if profile is None:
            if template.name not in self.cfg.parser:
                raise EnvironmentError(f'No configuration of {template.name}')
            try:
                profile = template.load_profile(
                    self.cfg, parallel_info=parallel_info, parallel=parallel
                )
            except Exception as err:
                configvars = self.cfg.as_dict()
                raise EnvironmentError(
                    f'Failed to load section [{template.name}] '
                    f'from configuration: {configvars}'
                ) from err

        self.profile = profile

        # Maybe we should allow directory to be a factory, so
        # calculators e.g. produce new directories on demand.
        self.directory = Path(directory)
        super().__init__(parameters)

    def set(self, *args, **kwargs):
        raise RuntimeError(
            'No setting parameters for now, please.  '
            'Just create new calculators.'
        )

    def __repr__(self):
        return f'{type(self).__name__}({self.template.name})'

    @property
    def implemented_properties(self):
        return self.template.implemented_properties

    @property
    def name(self):
        return self.template.name

    def write_inputfiles(self, atoms, properties):
        # SocketIOCalculators like to write inputfiles
        # without calculating.
        self.directory.mkdir(exist_ok=True, parents=True)
        self.template.write_input(
            profile=self.profile,
            atoms=atoms,
            parameters=self.parameters,
            properties=properties,
            directory=self.directory,
        )

    def calculate(self, atoms, properties, system_changes):
        self.write_inputfiles(atoms, properties)
        self.template.execute(self.directory, self.profile)
        self.results = self.template.read_results(self.directory)
        # XXX Return something useful?

    def _outputmixin_get_results(self):
        return self.results

    def socketio(self, **socketkwargs):
        return self.template.socketio_calculator(
            directory=self.directory,
            parameters=self.parameters,
            profile=self.profile,
            **socketkwargs,
        )<|MERGE_RESOLUTION|>--- conflicted
+++ resolved
@@ -108,21 +108,14 @@
         ...
 
     def run(
-<<<<<<< HEAD
         self,
-        directory,
-        inputfile,
-        outputfile,
-        errorfile=None,
-        append=False,
-        timeout=None,
-    ):
-=======
-        self, directory: Path, inputfile: Optional[str],
-        outputfile: str, errorfile: Optional[str] = None,
-        append: bool = False
+        directory: Path,
+        inputfile: Optional[str],
+        outputfile: str,
+        errorfile: Optional[str] = None,
+        append: bool = False,
+        timeout: int | None = None,
     ) -> None:
->>>>>>> baa10161
         """
         Run the command in the given directory.
 
