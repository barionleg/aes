--- conflicted
+++ resolved
@@ -6,15 +6,6 @@
 import pytest
 
 
-<<<<<<< HEAD
-=======
-# Convenience functions to compute linear combinations of internal coordinates
-def get_bondcombo(atoms, bondcombo_def):
-    return sum([defin[2] * atoms.get_distance(*defin[0:2]) for
-                defin in bondcombo_def])
-
-
->>>>>>> cf1d87f6
 def setup_atoms():
     atoms = molecule('CH3CH2OH', vacuum=5.0)
     atoms.rattle(stdev=0.3)
@@ -97,80 +88,38 @@
     # In other words, fulfil the following constraint:
     # 1.0 * atoms.get_distance(2, 1) + -1.0 * atoms.get_distance(2, 3) = const.
     bondcombo_def = [[2, 1, 1.0], [2, 3, -1.0]]
-    target_bondcombo = FixInternals.get_combo(atoms, bondcombo_def)
-
-<<<<<<< HEAD
-    # Fix linear combination of two angles
-    # 1. * atoms.get_angle(7, 0, 8) + 1. * atoms.get_angle(7, 0, 6) = const.
-    anglecombo_def = [[7, 0, 8, 1.], [7, 0, 6, 1]]
-    target_anglecombo = FixInternals.get_combo(atoms, anglecombo_def)
-
-    # Fix linear combination of two dihedrals
-    dihedralcombo_def = [[3, 2, 1, 4, 1.0], [2, 1, 0, 7, 1.0]]
-    target_dihedralcombo = FixInternals.get_combo(atoms, dihedralcombo_def)
+    target_bondcombo = FixInternals.get_bondcombo(atoms, bondcombo_def)
 
     # Initialize constraint; 'None' value should be converted to current value
-    constr = FixInternals(bondcombos=[(target_bondcombo, bondcombo_def)],
-                          anglecombos=[(target_anglecombo, anglecombo_def)],
-                          dihedralcombos=[(None,
-                          dihedralcombo_def)], epsilon=1e-10)
-    print(constr)
-    return (atoms, constr, bondcombo_def, target_bondcombo, anglecombo_def,
-            target_anglecombo, dihedralcombo_def, target_dihedralcombo)
-=======
-    # Initialize constraint
-    constr = FixInternals(bondcombos=[(target_bondcombo, bondcombo_def)],
-                          epsilon=1e-10)
+    constr = FixInternals(bondcombos=[(None, bondcombo_def)], epsilon=1e-10)
     return atoms, constr, bondcombo_def, target_bondcombo,
->>>>>>> cf1d87f6
 
 
 def test_combos():
     atoms, constr, bondcombo_def, target_bondcombo = setup_combos()
 
-<<<<<<< HEAD
-    ref_bondcombo = FixInternals.get_combo(atoms, bondcombo_def)
-    ref_anglecombo = FixInternals.get_combo(atoms, anglecombo_def)
-    ref_dihedralcombo = FixInternals.get_combo(atoms, dihedralcombo_def)
-=======
-    ref_bondcombo = get_bondcombo(atoms, bondcombo_def)
->>>>>>> cf1d87f6
+    ref_bondcombo = FixInternals.get_bondcombo(atoms, bondcombo_def)
 
     atoms.calc = EMT()
     atoms.set_constraint(constr)
 
     atoms2 = atoms.copy()  # check if 'None' value converts to current value
     atoms2.set_positions(atoms2.get_positions())
-    checked_dihedral = False
+    checked_bondcombo = False
     for subconstr in atoms2.constraints[0].constraints:
-        if repr(subconstr).startswith('FixDihedralCombo'):
-            assert subconstr.targetvalue == target_dihedralcombo
-            checked_dihedral = True
-    assert checked_dihedral
+        if repr(subconstr).startswith('FixBondCombo'):
+            assert subconstr.targetvalue == target_bondcombo
+            checked_bondcombo = True
+    assert checked_bondcombo
 
     opt = BFGS(atoms)
     opt.run(fmax=0.01)
 
-<<<<<<< HEAD
-    new_bondcombo = FixInternals.get_combo(atoms, bondcombo_def)
-    new_anglecombo = FixInternals.get_combo(atoms, anglecombo_def)
-    new_dihedralcombo = FixInternals.get_combo(atoms, dihedralcombo_def)
-
-=======
-    new_bondcombo = get_bondcombo(atoms, bondcombo_def)
->>>>>>> cf1d87f6
+    new_bondcombo = FixInternals.get_bondcombo(atoms, bondcombo_def)
     err_bondcombo = new_bondcombo - ref_bondcombo
 
     print('error in bondcombo:', repr(err_bondcombo))
-<<<<<<< HEAD
-    print('error in anglecombo:', repr(err_anglecombo))
-    print('error in dihedralcombo:', repr(err_dihedralcombo))
-
-    for err in [err_bondcombo, err_anglecombo, err_dihedralcombo]:
-        assert abs(err) < 1e-11
-=======
     assert abs(err_bondcombo) < 1e-11
->>>>>>> cf1d87f6
 
 
 def test_index_shuffle():
@@ -214,7 +163,9 @@
     atoms.set_constraint(constr)
     opt = BFGS(atoms)
     with pytest.raises(ZeroDivisionError):
-        opt.run()
+        for i in opt.irun():
+            print(atoms.get_distance(1, 2))
+
 
 
 def test_planar_angle_error():
