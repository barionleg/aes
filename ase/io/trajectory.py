--- conflicted
+++ resolved
@@ -493,7 +493,6 @@
     for atoms in images:
         # Avoid potentially expensive calculations:
         calc = atoms.get_calculator()
-<<<<<<< HEAD
         if calc is None:
             for property in all_properties:
                 setattr(traj, 'write_' + property, False)
@@ -502,25 +501,6 @@
         for property in all_properties:
             setattr(traj, 'write_' + property,
                     nochange and property in calc.results)
-=======
-        if calc is not None:
-            if  hasattr(calc, 'calculation_required'):
-                if calc.calculation_required(atoms, ['energy']):
-                    traj.write_energy = False
-                if calc.calculation_required(atoms, ['forces']):
-                    traj.write_forces = False
-                if calc.calculation_required(atoms, ['stress']):
-                    traj.write_stress = False
-                if calc.calculation_required(atoms, ['charges']):
-                    traj.write_charges = False
-                if calc.calculation_required(atoms, ['magmoms']):
-                    traj.write_magmoms = False
-        else:
-            traj.write_energy = False
-            traj.write_forces = False
-            traj.write_stress = False
-            traj.write_magmoms = False
->>>>>>> 5773f914
 
     for atoms in images:
         traj.write(atoms)
