import pytest
import numpy as np

from ase.build import bulk

from ase.optimize import BFGS
from ase.calculators.socketio import SocketIOCalculator
from ase.constraints import ExpCellFilter
from ase.units import Ry


abinit_boilerplate = dict(
    ionmov=28,
    expert_user=1,
    optcell=2,
    tolmxf=1e-300,
    ntime=100_000,
    ecutsm=0.5,
)


<<<<<<< HEAD
commands = dict(
    espresso='{exe} < PREFIX.pwi --ipi {unixsocket}:UNIX > PREFIX.pwo',
    abinit='{exe} PREFIX.in --ipi {unixsocket}:UNIX > PREFIX.log',
)


calc = pytest.mark.calculator


@pytest.mark.calculator_lite
@calc('espresso', ecutwfc=200 / Ry)
# @calc('abinit', ecut=200, **abinit_boilerplate)
=======
@pytest.mark.calculator_lite
@pytest.mark.calculator('espresso', ecutwfc=200 / Ry)
@pytest.mark.calculator('abinit', ecut=200, **abinit_boilerplate)
>>>>>>> 8b62e919
def test_socketio_espresso(factory):
    name = factory.name
    if name == 'abinit':
        factory.require_version('9.4')

    atoms = bulk('Si')
    espresso = factory.calc(kpts=[2, 2, 2])
    atoms.rattle(stdev=.2, seed=42)

    with BFGS(ExpCellFilter(atoms)) as opt, \
            pytest.warns(UserWarning, match='Subprocess exited'), \
            SocketIOCalculator(
                espresso,
                unixsocket=f'ase_test_socketio_{name}') as calc:
        atoms.calc = calc
        for _ in opt.irun(fmax=0.05):
            e = atoms.get_potential_energy()
            fmax = max(np.linalg.norm(atoms.get_forces(), axis=0))
            print(e, fmax)<|MERGE_RESOLUTION|>--- conflicted
+++ resolved
@@ -19,24 +19,9 @@
 )
 
 
-<<<<<<< HEAD
-commands = dict(
-    espresso='{exe} < PREFIX.pwi --ipi {unixsocket}:UNIX > PREFIX.pwo',
-    abinit='{exe} PREFIX.in --ipi {unixsocket}:UNIX > PREFIX.log',
-)
-
-
-calc = pytest.mark.calculator
-
-
-@pytest.mark.calculator_lite
-@calc('espresso', ecutwfc=200 / Ry)
-# @calc('abinit', ecut=200, **abinit_boilerplate)
-=======
 @pytest.mark.calculator_lite
 @pytest.mark.calculator('espresso', ecutwfc=200 / Ry)
 @pytest.mark.calculator('abinit', ecut=200, **abinit_boilerplate)
->>>>>>> 8b62e919
 def test_socketio_espresso(factory):
     name = factory.name
     if name == 'abinit':
