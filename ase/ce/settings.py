--- conflicted
+++ resolved
@@ -174,14 +174,10 @@
             if w == (0, 0, 0):
                 continue
             lengths.append(np.sqrt(vec.dot(vec)))
-<<<<<<< HEAD
-        return min(lengths) / 2
-=======
         # Introduce tolerance to make max distance strictly
         # smaller than half of the shortest cell dimension
         tol = 1E-4
         return min(lengths) / 2 - tol
->>>>>>> b1dfb19d
 
     def _remove_background_basis(self):
         # check if any basis consists of only one element type
