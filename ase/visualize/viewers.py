"""
Module for managing viewers

For docs on importing viewers using the old entry-point mechanism,
please see the ase.plugins.external.
Now the preffered way how to define a viewer is to create plugin:
package ase.plugins.<yourplugin> and in its __init__.py do

::
  import register_viewer from ase.register
  def ase_register():
      register_viewer(...)
"""

import pickle
import subprocess
import sys
import tempfile
from contextlib import contextmanager
from io import BytesIO
from pathlib import Path
<<<<<<< HEAD
from ase.register.listing import LazyListing
=======

from importlib.metadata import entry_points

>>>>>>> 2e19a399
from importlib import import_module

from ase.utils import lazyproperty
import ase.io
from ase.register.plugables import BasePlugable, Plugables


class UnknownViewerError(Exception):
    """The view tyep is unknown"""


class AbstractPlugableViewer(BasePlugable):

    class_type = 'viewers'

    def __init__(self, name):
        self.name = name

    def view(self, *args, **kwargss):
        raise NotImplementedError()

    def implementation(self):
        return self.view

    def __getstate__(self):
        """ Just avoid de/serializing the plugin, save its name instead """
        out = self.__dict__.copy()
        if 'plugin' in out:
            out['plugin'] = out['plugin'].name
        return out

    def __setstate__(self, state):
        """ Just avoid de/serializing the plugin, save its name instead """
        self.__dict__.update(state)
        if 'plugin' in state:
            self.plugin = ase.plugins.plugins[self.plugin]


class PyViewer(AbstractPlugableViewer):
    def __init__(self, name: str, desc: str, module_name: str):
        """
        Instantiate an viewer
        """
        self.name = name
        self.desc = desc
        self.module_name = module_name

    def _viewfunc(self):
        """Return the function used for viewing the atoms"""
        return getattr(self.module, "view_" + self.name, None)

    @property
    def module(self):
        try:
            return import_module(self.module_name)
        except ImportError as err:
            raise UnknownViewerError(
                f"Viewer not recognized: {self.name}.  Error: {err}"
            ) from err

    def view(self, atoms, *args, **kwargs):
        return self._viewfunc()(atoms, *args, **kwargs)


class CLIViewer(AbstractPlugableViewer):
    """Generic viewer for"""

    def __init__(self, name, fmt, argv):
        self.name = name
        self.fmt = fmt
        self.argv = argv

    @property
    def ioformat(self):
        return ase.plugins.io_formats[self.fmt]

    @contextmanager
    def mktemp(self, atoms, data=None):
        ioformat = self.ioformat
        suffix = "." + ioformat.extensions[0]

        if ioformat.isbinary:
            mode = "wb"
        else:
            mode = "w"

        with tempfile.TemporaryDirectory(prefix="ase-view-") as dirname:
            # We use a tempdir rather than a tempfile because it's
            # less hassle to handle the cleanup on Windows (files
            # cannot be open on multiple processes).
            path = Path(dirname) / f"atoms{suffix}"
            with path.open(mode) as fd:
                if data is None:
                    ase.io.write(fd, atoms, format=self.fmt)
                else:
                    ase.io.write(fd, atoms, format=self.fmt, data=data)
            yield path

    def view_blocking(self, atoms, data=None):
        with self.mktemp(atoms, data) as path:
            subprocess.check_call(self.argv + [str(path)])

    def view(
        self,
        atoms,
        data=None,
        repeat=None,
        **kwargs,
    ):
        """Spawn a new process in which to open the viewer."""
        if repeat is not None:
            atoms = atoms.repeat(repeat)

        proc = subprocess.Popen(
            [sys.executable, "-m", "ase.visualize.viewers"],
            stdin=subprocess.PIPE
        )

        pickle.dump((self, atoms, data), proc.stdin)
        proc.stdin.close()
        return proc


class ViewerPlugables(Plugables):

    item_type = AbstractPlugableViewer

    def info(self, prefix='', opts={}):
        return f"{prefix}IO Formats:\n" \
               f"{prefix}-----------\n" + super().info(prefix + '  ', opts)

    @lazyproperty
    def cli_viewers(self):
        return self.filter(lambda item: isinstance(item, CLIViewer))

    @lazyproperty
    def python_viewers(self):
        return self.filter(lambda item: isinstance(item, PyViewer))


def _pipe_to_ase_gui(atoms, repeat, **kwargs):
    buf = BytesIO()
    ase.io.write(buf, atoms, format="traj")

    args = [sys.executable, "-m", "ase", "gui", "-"]
    if repeat:
        args.append("--repeat={},{},{}".format(*repeat))

    proc = subprocess.Popen(args, stdin=subprocess.PIPE)
    proc.stdin.write(buf.getvalue())
    proc.stdin.close()
    return proc


def define_viewer(
    name, desc, *, module=None, cli=False, fmt=None, argv=None, external=False
):
    if not external:
        if module is None:
            module = name
        module = "ase.visualize." + module
    if cli:
        fmt = CLIViewer(name, fmt, argv)
    else:
        if name == "ase":
            # Special case if the viewer is named `ase` then we use
            # the _pipe_to_ase_gui as the viewer method
            fmt = PyViewer(name, desc, module_name=None)
            fmt.view = _pipe_to_ase_gui
        else:
            fmt = PyViewer(name, desc, module_name=module)
    return fmt


def cli_main():
    """
    This is mainly to facilitate launching CLI viewer in a separate python
    process
    """
    cli_viewer, atoms, data = pickle.load(sys.stdin.buffer)
    cli_viewer.view_blocking(atoms, data)


if __name__ == "__main__":
    cli_main()

# Will be inited by ase.plugins.__init__ to avoid a circular imports
# Deprecatd, will preffered way is to access the viewers by
# ase.plugins.viewers
VIEWERS: ViewerPlugables = None     # type: ignore[assignment]
CLI_VIEWERS: LazyListing = None     # type: ignore[assignment]
PY_VIEWERS: LazyListing = None      # type: ignore[assignment]

# Just here, to avoid circular imports
# Force load the plugins
import ase.plugins  # NOQA: F401,E402<|MERGE_RESOLUTION|>--- conflicted
+++ resolved
@@ -19,15 +19,9 @@
 from contextlib import contextmanager
 from io import BytesIO
 from pathlib import Path
-<<<<<<< HEAD
+from importlib import import_module
+
 from ase.register.listing import LazyListing
-=======
-
-from importlib.metadata import entry_points
-
->>>>>>> 2e19a399
-from importlib import import_module
-
 from ase.utils import lazyproperty
 import ase.io
 from ase.register.plugables import BasePlugable, Plugables
