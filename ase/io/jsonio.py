import datetime
import json

import numpy as np
from ase.utils import reader, writer


# Note: We are converting JSON classes to the recommended mechanisms
# by the json module.  That means instead of classes, we will use the
# functions default() and object_hook().
#
# The encoder classes are to be deprecated (but maybe not removed, if
# widely used).


def default(obj):
    if hasattr(obj, 'todict'):
        dct = obj.todict()

        if not isinstance(dct, dict):
            raise RuntimeError('todict() of {} returned object of type {} '
                               'but should have returned dict'
                               .format(obj, type(dct)))
        if hasattr(obj, 'ase_objtype'):
            # We modify the dictionary, so it is wise to take a copy.
            dct = dct.copy()
            dct['__ase_objtype__'] = obj.ase_objtype

        return dct
    if isinstance(obj, np.ndarray):
        flatobj = obj.ravel()
        if np.iscomplexobj(obj):
            flatobj.dtype = obj.real.dtype
        return {'__ndarray__': (obj.shape,
                                obj.dtype.name,
                                flatobj.tolist())}
    if isinstance(obj, np.integer):
        return int(obj)
    if isinstance(obj, np.bool_):
        return bool(obj)
    if isinstance(obj, datetime.datetime):
        return {'__datetime__': obj.isoformat()}
    if isinstance(obj, complex):
        return {'__complex__': (obj.real, obj.imag)}

    raise TypeError(f'Cannot convert object of type {type(obj)} to '
                    'dictionary for JSON')


class MyEncoder(json.JSONEncoder):
    def default(self, obj):
<<<<<<< HEAD
        # (Note the name "default" comes from the outer namespace, so
        # not actually recursive)
        return default(obj)
=======
        if hasattr(obj, 'todict'):
            dct = obj.todict()

            if not isinstance(dct, dict):
                raise RuntimeError('todict() of {} returned object of type {} '
                                   'but should have returned dict'
                                   .format(obj, type(dct)))
            if hasattr(obj, 'ase_objtype'):
                # We modify the dictionary, so it is wise to take a copy.
                dct = dct.copy()
                dct['__ase_objtype__'] = obj.ase_objtype

            return dct
        if isinstance(obj, np.ndarray):
            flatobj = obj.ravel()
            if np.iscomplexobj(obj):
                flatobj.dtype = obj.real.dtype
            # We use str(obj.dtype) here instead of obj.dtype.name, because
            # they are not always the same (e.g. for numpy arrays of strings).
            # Using obj.dtype.name can break the ability to recursively decode/
            # encode such arrays.
            return {'__ndarray__': (obj.shape,
                                    str(obj.dtype),
                                    flatobj.tolist())}
        if isinstance(obj, np.integer):
            return int(obj)
        if isinstance(obj, np.bool_):
            return bool(obj)
        if isinstance(obj, datetime.datetime):
            return {'__datetime__': obj.isoformat()}
        if isinstance(obj, complex):
            return {'__complex__': (obj.real, obj.imag)}
        return json.JSONEncoder.default(self, obj)
>>>>>>> 478f17da


encode = MyEncoder().encode


def object_hook(dct):
    if '__datetime__' in dct:
        return datetime.datetime.strptime(dct['__datetime__'],
                                          '%Y-%m-%dT%H:%M:%S.%f')

    if '__complex__' in dct:
        return complex(*dct['__complex__'])

    if '__ndarray__' in dct:
        return create_ndarray(*dct['__ndarray__'])

    # No longer used (only here for backwards compatibility):
    if '__complex_ndarray__' in dct:
        r, i = (np.array(x) for x in dct['__complex_ndarray__'])
        return r + i * 1j

    if '__ase_objtype__' in dct:
        objtype = dct.pop('__ase_objtype__')
        dct = numpyfy(dct)
        return create_ase_object(objtype, dct)

    return dct


def create_ndarray(shape, dtype, data):
    """Create ndarray from shape, dtype and flattened data."""
    array = np.empty(shape, dtype=dtype)
    flatbuf = array.ravel()
    if np.iscomplexobj(array):
        flatbuf.dtype = array.real.dtype
    flatbuf[:] = data
    return array


def create_ase_object(objtype, dct):
    # We just try each object type one after another and instantiate
    # them manually, depending on which kind it is.
    # We can formalize this later if it ever becomes necessary.
    if objtype == 'cell':
        from ase.cell import Cell
        dct.pop('pbc', None)  # compatibility; we once had pbc
        obj = Cell(**dct)
    elif objtype == 'bandstructure':
        from ase.spectrum.band_structure import BandStructure
        obj = BandStructure(**dct)
    elif objtype == 'bandpath':
        from ase.dft.kpoints import BandPath
        obj = BandPath(path=dct.pop('labelseq'), **dct)
    elif objtype == 'atoms':
        from ase import Atoms
        obj = Atoms.fromdict(dct)
    elif objtype == 'vibrationsdata':
        from ase.vibrations import VibrationsData
        obj = VibrationsData.fromdict(dct)
    else:
        raise ValueError('Do not know how to decode object type {} '
                         'into an actual object'.format(objtype))
    assert obj.ase_objtype == objtype
    return obj


mydecode = json.JSONDecoder(object_hook=object_hook).decode


def intkey(key):
    """Convert str to int if possible."""
    try:
        return int(key)
    except ValueError:
        return key


def fix_int_keys_in_dicts(obj):
    """Convert "int" keys: "1" -> 1.

    The json.dump() function will convert int keys in dicts to str keys.
    This function goes the other way.
    """
    if isinstance(obj, dict):
        return {intkey(key): fix_int_keys_in_dicts(value)
                for key, value in obj.items()}
    return obj


def numpyfy(obj):
    if isinstance(obj, dict):
        if '__complex_ndarray__' in obj:
            r, i = (np.array(x) for x in obj['__complex_ndarray__'])
            return r + i * 1j
    if isinstance(obj, list) and len(obj) > 0:
        try:
            a = np.array(obj)
        except ValueError:
            pass
        else:
            if a.dtype in [bool, int, float]:
                return a
        obj = [numpyfy(value) for value in obj]
    return obj


def decode(txt, always_array=True):
    obj = mydecode(txt)
    obj = fix_int_keys_in_dicts(obj)
    if always_array:
        obj = numpyfy(obj)
    return obj


@reader
def read_json(fd, always_array=True):
    dct = decode(fd.read(), always_array=always_array)
    return dct


@writer
def write_json(fd, obj):
    fd.write(encode(obj))<|MERGE_RESOLUTION|>--- conflicted
+++ resolved
@@ -31,8 +31,12 @@
         flatobj = obj.ravel()
         if np.iscomplexobj(obj):
             flatobj.dtype = obj.real.dtype
+        # We use str(obj.dtype) here instead of obj.dtype.name, because
+        # they are not always the same (e.g. for numpy arrays of strings).
+        # Using obj.dtype.name can break the ability to recursively decode/
+        # encode such arrays.
         return {'__ndarray__': (obj.shape,
-                                obj.dtype.name,
+                                str(obj.dtype),
                                 flatobj.tolist())}
     if isinstance(obj, np.integer):
         return int(obj)
@@ -49,45 +53,9 @@
 
 class MyEncoder(json.JSONEncoder):
     def default(self, obj):
-<<<<<<< HEAD
         # (Note the name "default" comes from the outer namespace, so
         # not actually recursive)
         return default(obj)
-=======
-        if hasattr(obj, 'todict'):
-            dct = obj.todict()
-
-            if not isinstance(dct, dict):
-                raise RuntimeError('todict() of {} returned object of type {} '
-                                   'but should have returned dict'
-                                   .format(obj, type(dct)))
-            if hasattr(obj, 'ase_objtype'):
-                # We modify the dictionary, so it is wise to take a copy.
-                dct = dct.copy()
-                dct['__ase_objtype__'] = obj.ase_objtype
-
-            return dct
-        if isinstance(obj, np.ndarray):
-            flatobj = obj.ravel()
-            if np.iscomplexobj(obj):
-                flatobj.dtype = obj.real.dtype
-            # We use str(obj.dtype) here instead of obj.dtype.name, because
-            # they are not always the same (e.g. for numpy arrays of strings).
-            # Using obj.dtype.name can break the ability to recursively decode/
-            # encode such arrays.
-            return {'__ndarray__': (obj.shape,
-                                    str(obj.dtype),
-                                    flatobj.tolist())}
-        if isinstance(obj, np.integer):
-            return int(obj)
-        if isinstance(obj, np.bool_):
-            return bool(obj)
-        if isinstance(obj, datetime.datetime):
-            return {'__datetime__': obj.isoformat()}
-        if isinstance(obj, complex):
-            return {'__complex__': (obj.real, obj.imag)}
-        return json.JSONEncoder.default(self, obj)
->>>>>>> 478f17da
 
 
 encode = MyEncoder().encode
