from __future__ import print_function
import numpy as np

from numpy import linalg
from ase.transport.selfenergy import LeadSelfEnergy, BoxProbe
from ase.transport.greenfunction import GreenFunction
from ase.transport.tools import subdiagonalize, cutcoupling, dagger,\
    rotate_matrix


class TransportCalculator:
    """Determine transport properties of a device sandwiched between
    two semi-infinite leads using a Green function method.
    """

    def __init__(self, **kwargs):
        """Create the transport calculator.

        Parameters:

        h : (N, N) ndarray
            Hamiltonian matrix for the central region.
        s : {None, (N, N) ndarray}, optional
            Overlap matrix for the central region.
            Use None for an orthonormal basis.
        h1 : (N1, N1) ndarray
            Hamiltonian matrix for lead1.
        h2 : {None, (N2, N2) ndarray}, optional
            Hamiltonian matrix for lead2. You may use None if lead1 and lead2
            are identical.
        s1 : {None, (N1, N1) ndarray}, optional
            Overlap matrix for lead1. Use None for an orthonomormal basis.
        hc1 : {None, (N1, N) ndarray}, optional
            Hamiltonian coupling matrix between the first principal
            layer in lead1 and the central region.
        hc2 : {None, (N2, N} ndarray), optional
            Hamiltonian coupling matrix between the first principal
            layer in lead2 and the central region.
        sc1 : {None, (N1, N) ndarray}, optional
            Overlap coupling matrix between the first principal
            layer in lead1 and the central region.
        sc2 : {None, (N2, N) ndarray}, optional
            Overlap coupling matrix between the first principal
            layer in lead2 and the central region.
        energies : {None, array_like}, optional
            Energy points for which calculated transport properties are
            evaluated.
        eta : {1.0e-5, float}, optional
            Infinitesimal for the central region Green function.
        eta1/eta2 : {1.0e-5, float}, optional
            Infinitesimal for lead1/lead2 Green function.
        align_bf : {None, int}, optional
            Use align_bf=m to shift the central region
            by a constant potential such that the m'th onsite element
            in the central region is aligned to the m'th onsite element
            in lead1 principal layer.
        logfile : {None, str}, optional
            Write a logfile to file with name `logfile`.
            Use '-' to write to std out.
        eigenchannels: {0, int}, optional
            Number of eigenchannel transmission coefficients to
            calculate.
        pdos : {None, (N,) array_like}, optional
            Specify which basis functions to calculate the
            projected density of states for.
        dos : {False, bool}, optional
            The total density of states of the central region.
        box: XXX
            YYY
            
        If hc1/hc2 are None, they are assumed to be identical to
        the coupling matrix elements between neareste neighbor
        principal layers in lead1/lead2.

        Examples:

        >>> import numpy as np
        >>> h = np.array((0,)).reshape((1,1))
        >>> h1 = np.array((0, -1, -1, 0)).reshape(2,2)
        >>> energies = np.arange(-3, 3, 0.1)
        >>> calc = TransportCalculator(h=h, h1=h1, energies=energies)
        >>> T = calc.get_transmission()

        """
        
        # The default values for all extra keywords
        self.input_parameters = {'energies': None,
                                 'h': None,
                                 'h1': None,
                                 'h2': None,
                                 's': None,
                                 's1': None,
                                 's2': None,
                                 'hc1': None,
                                 'hc2': None,
                                 'sc1': None,
                                 'sc2': None,
                                 'box': None,
                                 'align_bf': None,
                                 'eta1': 1e-5,
                                 'eta2': 1e-5,
                                 'eta': 1e-5,
                                 'logfile': None,
                                 'eigenchannels': 0,
                                 'dos': False,
                                 'pdos': [],
                                 }
        self.initialized = False  # Changed Hamiltonians?
        self.uptodate = False  # Changed energy grid?
        self.set(**kwargs)

    def set(self, **kwargs):
        for key in kwargs:
            if key in ['h', 'h1', 'h2', 'hc1', 'hc2',
                       's', 's1', 's2', 'sc1', 'sc2',
                       'eta', 'eta1', 'eta2', 'align_bf', 'box']:
                self.initialized = False
                self.uptodate = False
                break
            elif key in ['energies', 'eigenchannels', 'dos', 'pdos']:
                self.uptodate = False
            elif key not in self.input_parameters:
<<<<<<< HEAD
                raise KeyError('\'%s\' not a vaild keyword' % key)
=======
                raise KeyError('%r not a vaild keyword' % key)
>>>>>>> 2c61df73

        self.input_parameters.update(kwargs)
        log = self.input_parameters['logfile']
        if log is None:
            class Trash:
                def write(self, s):
                    pass
                def flush(self):
                    pass
            self.log = Trash()
        elif log == '-':
            from sys import stdout
            self.log = stdout
        elif 'logfile' in kwargs:
            self.log = open(log, 'w')

    def initialize(self):
        if self.initialized:
            return

        print('# Initializing calculator...', file=self.log)

        p = self.input_parameters
        if p['s'] == None:
            p['s'] = np.identity(len(p['h']))
        
        identical_leads = False
        if p['h2'] == None:   
            p['h2'] = p['h1'] # Lead2 is idendical to lead1
            identical_leads = True
 
        if p['s1'] == None: 
            p['s1'] = np.identity(len(p['h1']))
       
        if p['s2'] == None and not identical_leads:
            p['s2'] = np.identity(len(p['h2'])) # Orthonormal basis for lead 2
        else: # Lead2 is idendical to lead1
            p['s2'] = p['s1']

           
        h_mm = p['h']
        s_mm = p['s']
        pl1 = len(p['h1']) / 2
        pl2 = len(p['h2']) / 2
        h1_ii = p['h1'][:pl1, :pl1]
        h1_ij = p['h1'][:pl1, pl1:2 * pl1]
        s1_ii = p['s1'][:pl1, :pl1]
        s1_ij = p['s1'][:pl1, pl1:2 * pl1]
        h2_ii = p['h2'][:pl2, :pl2]
        h2_ij = p['h2'][pl2: 2 * pl2, :pl2]
        s2_ii = p['s2'][:pl2, :pl2]
        s2_ij = p['s2'][pl2: 2 * pl2, :pl2]
        
        if p['hc1'] is None:
            nbf = len(h_mm)
            h1_im = np.zeros((pl1, nbf), complex)
            s1_im = np.zeros((pl1, nbf), complex)
            h1_im[:pl1, :pl1] = h1_ij
            s1_im[:pl1, :pl1] = s1_ij
            p['hc1'] = h1_im
            p['sc1'] = s1_im
        else:
            h1_im = p['hc1']
            if p['sc1'] is not None:
                s1_im = p['sc1']
            else:
                s1_im = np.zeros(h1_im.shape, complex)
                p['sc1'] = s1_im

        if p['hc2'] is None:
            h2_im = np.zeros((pl2, nbf), complex)
            s2_im = np.zeros((pl2, nbf), complex)
            h2_im[-pl2:, -pl2:] = h2_ij
            s2_im[-pl2:, -pl2:] = s2_ij
            p['hc2'] = h2_im
            p['sc2'] = s2_im
        else:
            h2_im = p['hc2']
            if p['sc2'] is not None:
                s2_im = p['sc2']
            else:
                s2_im = np.zeros(h2_im.shape, complex)
                p['sc2'] = s2_im

        align_bf = p['align_bf']
        if align_bf != None:
            diff = (h_mm[align_bf, align_bf] - h1_ii[align_bf, align_bf]) \
                   / s_mm[align_bf, align_bf]
            print('# Aligning scat. H to left lead H. diff=', diff, file=self.log)
            h_mm -= diff * s_mm

        # Setup lead self-energies
        # All infinitesimals must be > 0 
        assert np.all(np.array((p['eta'], p['eta1'], p['eta2'])) > 0.0)
        self.selfenergies = [LeadSelfEnergy((h1_ii, s1_ii), 
                                            (h1_ij, s1_ij),
                                            (h1_im, s1_im),
                                            p['eta1']),
                             LeadSelfEnergy((h2_ii, s2_ii), 
                                            (h2_ij, s2_ij),
                                            (h2_im, s2_im),
                                            p['eta2'])]
        box = p['box']
        if box is not None:
            print('Using box probe!')
            self.selfenergies.append(
                BoxProbe(eta=box[0], a=box[1], b=box[2], energies=box[3],
                         S=s_mm, T=0.3))
        
        #setup scattering green function
        self.greenfunction = GreenFunction(selfenergies=self.selfenergies,
                                           H=h_mm,
                                           S=s_mm,
                                           eta=p['eta'])

        self.initialized = True
    
    def update(self):
        if self.uptodate:
            return
        
        p = self.input_parameters
        self.energies = p['energies']
        nepts = len(self.energies)
        nchan = p['eigenchannels']
        pdos = p['pdos']
        self.T_e = np.empty(nepts)
        if p['dos']:
            self.dos_e = np.empty(nepts)
        if pdos != []:
            self.pdos_ne = np.empty((len(pdos), nepts))
        if nchan > 0:
            self.eigenchannels_ne = np.empty((nchan, nepts))

        for e, energy in enumerate(self.energies):
            Ginv_mm = self.greenfunction.retarded(energy, inverse=True)
            lambda1_mm = self.selfenergies[0].get_lambda(energy)
            lambda2_mm = self.selfenergies[1].get_lambda(energy)
            a_mm = linalg.solve(Ginv_mm, lambda1_mm)
            b_mm = linalg.solve(dagger(Ginv_mm), lambda2_mm)
            T_mm = np.dot(a_mm, b_mm)
            if nchan > 0:
                t_n = linalg.eigvals(T_mm).real
                self.eigenchannels_ne[:, e] = np.sort(t_n)[-nchan:]
                self.T_e[e] = np.sum(t_n)
            else:
                self.T_e[e] = np.trace(T_mm).real

            print(energy, self.T_e[e], file=self.log)
            self.log.flush()

            if p['dos']:
                self.dos_e[e] = self.greenfunction.dos(energy)

            if pdos != []:
                self.pdos_ne[:, e] = np.take(self.greenfunction.pdos(energy),
                                             pdos)
        
        self.uptodate = True

    def print_pl_convergence(self):
        self.initialize()
        pl1 = len(self.input_parameters['h1']) / 2
        
        h_ii = self.selfenergies[0].h_ii
        s_ii = self.selfenergies[0].s_ii
        ha_ii = self.greenfunction.H[:pl1, :pl1]
        sa_ii = self.greenfunction.S[:pl1, :pl1]
        c1 = np.abs(h_ii - ha_ii).max()
        c2 = np.abs(s_ii - sa_ii).max()
        print('Conv (h,s)=%.2e, %2.e' % (c1, c2))

    def plot_pl_convergence(self):
        self.initialize()
        pl1 = len(self.input_parameters['h1']) / 2       
        hlead = self.selfenergies[0].h_ii.real.diagonal()
        hprincipal = self.greenfunction.H.real.diagonal[:pl1]

        import pylab as pl
        pl.plot(hlead, label='lead')
        pl.plot(hprincipal, label='principal layer')
        pl.axis('tight')
        pl.show()

    def get_transmission(self):
        self.initialize()
        self.update()
        return self.T_e

    def get_dos(self):
        self.initialize()
        self.update()
        return self.dos_e

    def get_eigenchannels(self, n=None):
        """Get ``n`` first eigenchannels."""
        self.initialize()
        self.update()
        if n is None:
            n = self.input_parameters['eigenchannels']
        return self.eigenchannels_ne[:n]

    def get_pdos(self):
        self.initialize()
        self.update()
        return self.pdos_ne

    def subdiagonalize_bfs(self, bfs, apply=False):
        self.initialize()
        bfs = np.array(bfs)
        p = self.input_parameters
        h_mm = p['h']
        s_mm = p['s']
        ht_mm, st_mm, c_mm, e_m = subdiagonalize(h_mm, s_mm, bfs)
        if apply:
            self.uptodate = False
            h_mm[:] = ht_mm 
            s_mm[:] = st_mm 
            # Rotate coupling between lead and central region
            for alpha, sigma in enumerate(self.selfenergies):
                sigma.h_im[:] = np.dot(sigma.h_im, c_mm)
                sigma.s_im[:] = np.dot(sigma.s_im, c_mm)
        
        c_mm = np.take(c_mm, bfs, axis=0)
        c_mm = np.take(c_mm, bfs, axis=1)
        return ht_mm, st_mm, e_m, c_mm

    def cutcoupling_bfs(self, bfs, apply=False):
        self.initialize()
        bfs = np.array(bfs)
        p = self.input_parameters
        h_pp = p['h'].copy()
        s_pp = p['s'].copy()
        cutcoupling(h_pp, s_pp, bfs)
        if apply:
            self.uptodate = False
            p['h'][:] = h_pp
            p['s'][:] = s_pp
            for alpha, sigma in enumerate(self.selfenergies):
                for m in bfs:
                    sigma.h_im[:, m] = 0.0
                    sigma.s_im[:, m] = 0.0
        return h_pp, s_pp

    def lowdin_rotation(self, apply=False):
        p = self.input_parameters
        h_mm = p['h']
        s_mm = p['s']
        eig, rot_mm = linalg.eigh(s_mm)
        eig = np.abs(eig)
        rot_mm = np.dot(rot_mm / np.sqrt(eig), dagger(rot_mm))
        if apply:
            self.uptodate = False
            h_mm[:] = rotate_matrix(h_mm, rot_mm) # rotate C region
            s_mm[:] = rotate_matrix(s_mm, rot_mm)
            for alpha, sigma in enumerate(self.selfenergies):
                sigma.h_im[:] = np.dot(sigma.h_im, rot_mm) # rotate L-C coupl.
                sigma.s_im[:] = np.dot(sigma.s_im, rot_mm)

        return rot_mm

    def get_left_channels(self, energy, nchan=1):
        self.initialize()
        g_s_ii = self.greenfunction.retarded(energy)
        lambda_l_ii = self.selfenergies[0].get_lambda(energy)
        lambda_r_ii = self.selfenergies[1].get_lambda(energy)

        if self.greenfunction.S is not None:
            s_mm = self.greenfunction.S
            s_s_i, s_s_ii = linalg.eig(s_mm)
            s_s_i = np.abs(s_s_i)
            s_s_sqrt_i = np.sqrt(s_s_i) # sqrt of eigenvalues  
            s_s_sqrt_ii = np.dot(s_s_ii * s_s_sqrt_i, dagger(s_s_ii))
            s_s_isqrt_ii = np.dot(s_s_ii / s_s_sqrt_i, dagger(s_s_ii))

        lambdab_r_ii = np.dot(np.dot(s_s_isqrt_ii, lambda_r_ii),s_s_isqrt_ii)
        a_l_ii = np.dot(np.dot(g_s_ii, lambda_l_ii), dagger(g_s_ii))
        ab_l_ii = np.dot(np.dot(s_s_sqrt_ii, a_l_ii), s_s_sqrt_ii)
        lambda_i, u_ii = linalg.eig(ab_l_ii)
        ut_ii = np.sqrt(lambda_i / (2.0 * np.pi)) * u_ii
        m_ii = 2 * np.pi * np.dot(np.dot(dagger(ut_ii), lambdab_r_ii),ut_ii)
        T_i,c_in = linalg.eig(m_ii)
        T_i = np.abs(T_i)
        
        channels = np.argsort(-T_i)[:nchan]
        c_in = np.take(c_in, channels, axis=1)
        T_n = np.take(T_i, channels)
        v_in = np.dot(np.dot(s_s_isqrt_ii, ut_ii), c_in)

        return T_n, v_in<|MERGE_RESOLUTION|>--- conflicted
+++ resolved
@@ -120,11 +120,7 @@
             elif key in ['energies', 'eigenchannels', 'dos', 'pdos']:
                 self.uptodate = False
             elif key not in self.input_parameters:
-<<<<<<< HEAD
-                raise KeyError('\'%s\' not a vaild keyword' % key)
-=======
                 raise KeyError('%r not a vaild keyword' % key)
->>>>>>> 2c61df73
 
         self.input_parameters.update(kwargs)
         log = self.input_parameters['logfile']
@@ -152,11 +148,11 @@
             p['s'] = np.identity(len(p['h']))
         
         identical_leads = False
-        if p['h2'] == None:   
+        if p['h2'] == None:
             p['h2'] = p['h1'] # Lead2 is idendical to lead1
             identical_leads = True
  
-        if p['s1'] == None: 
+        if p['s1'] == None:
             p['s1'] = np.identity(len(p['h1']))
        
         if p['s2'] == None and not identical_leads:
@@ -217,13 +213,13 @@
             h_mm -= diff * s_mm
 
         # Setup lead self-energies
-        # All infinitesimals must be > 0 
+        # All infinitesimals must be > 0
         assert np.all(np.array((p['eta'], p['eta1'], p['eta2'])) > 0.0)
-        self.selfenergies = [LeadSelfEnergy((h1_ii, s1_ii), 
+        self.selfenergies = [LeadSelfEnergy((h1_ii, s1_ii),
                                             (h1_ij, s1_ij),
                                             (h1_im, s1_im),
                                             p['eta1']),
-                             LeadSelfEnergy((h2_ii, s2_ii), 
+                             LeadSelfEnergy((h2_ii, s2_ii),
                                             (h2_ij, s2_ij),
                                             (h2_im, s2_im),
                                             p['eta2'])]
@@ -299,7 +295,7 @@
 
     def plot_pl_convergence(self):
         self.initialize()
-        pl1 = len(self.input_parameters['h1']) / 2       
+        pl1 = len(self.input_parameters['h1']) / 2
         hlead = self.selfenergies[0].h_ii.real.diagonal()
         hprincipal = self.greenfunction.H.real.diagonal[:pl1]
 
@@ -341,8 +337,8 @@
         ht_mm, st_mm, c_mm, e_m = subdiagonalize(h_mm, s_mm, bfs)
         if apply:
             self.uptodate = False
-            h_mm[:] = ht_mm 
-            s_mm[:] = st_mm 
+            h_mm[:] = ht_mm
+            s_mm[:] = st_mm
             # Rotate coupling between lead and central region
             for alpha, sigma in enumerate(self.selfenergies):
                 sigma.h_im[:] = np.dot(sigma.h_im, c_mm)
@@ -396,7 +392,7 @@
             s_mm = self.greenfunction.S
             s_s_i, s_s_ii = linalg.eig(s_mm)
             s_s_i = np.abs(s_s_i)
-            s_s_sqrt_i = np.sqrt(s_s_i) # sqrt of eigenvalues  
+            s_s_sqrt_i = np.sqrt(s_s_i) # sqrt of eigenvalues
             s_s_sqrt_ii = np.dot(s_s_ii * s_s_sqrt_i, dagger(s_s_ii))
             s_s_isqrt_ii = np.dot(s_s_ii / s_s_sqrt_i, dagger(s_s_ii))
 
