"""ONETEP interface for the Atomic Simulation Environment (ASE) package

T. Demeyere, T.Demeyere@soton.ac.uk (2023)

https://onetep.org"""

from os import environ

from ase.calculators.genericfileio import (BaseProfile, CalculatorTemplate,
                                           GenericFileIOCalculator,
                                           read_stdout)
from ase.io import read, write


class OnetepProfile(BaseProfile):
    """
    ONETEP profile class, additional "old" parameter
    is automatically passed for now if the user uses the
    now deprecated "ASE_ONETEP_COMMAND".
    """

    def __init__(self, binary, old=False, **kwargs):
        """
        Parameters
        ----------
        binary: str
            Path to the ONETEP binary.
        old: bool
            If True, will use the old ASE_ONETEP_COMMAND
            interface.
        **kwargs: dict
            Additional kwargs are passed to the BaseProfile
            class.
        """
        super().__init__(**kwargs)
        self.binary = binary
        self.old = old

    def version(self):
        lines = read_stdout(self.binary)
        return self.parse_version(lines)

    def parse_version(lines):
        return '1.0.0'

    def get_calculator_command(self, inputfile):
        if self.old:
            return self.binary.split() + [str(inputfile)]
        else:
            return [self.binary, str(inputfile)]


class OnetepTemplate(CalculatorTemplate):
<<<<<<< HEAD
    def __init__(self, label, append, timeout):
=======
    _label = 'onetep'

    def __init__(self, append):
>>>>>>> baa10161
        super().__init__(
            'ONETEP',
            implemented_properties=[
                'energy',
                'free_energy',
                'forces',
                'stress'])
        self.inputname = f'{self._label}.dat'
        self.outputname = f'{self._label}.out'
        self.errorname = f'{self._label}.err'
        self.append = append
        self.timeout = timeout

    def execute(self, directory, profile):
<<<<<<< HEAD
        profile.run(directory, self.input, self.output, self.error,
                    self.append, self.timeout)
=======
        profile.run(directory, self.inputname, self.outputname,
                    self.errorname, append=self.append)
>>>>>>> baa10161

    def read_results(self, directory):
        output_path = directory / self.outputname
        atoms = read(output_path, format='onetep-out')
        return dict(atoms.calc.properties())

    def write_input(self, profile, directory, atoms, parameters, properties):
        input_path = directory / self.inputname
        write(input_path, atoms, format='onetep-in',
              properties=properties, **parameters)

    def load_profile(self, cfg, **kwargs):
        return OnetepProfile.from_config(cfg, self.name, **kwargs)


class Onetep(GenericFileIOCalculator):
    """
    Class for the ONETEP calculator, uses ase/io/onetep.py.
    Need the env variable "ASE_ONETEP_COMMAND" defined to
    properly work. All other options are passed in kwargs.

    Parameters
    ----------
    autorestart : Bool
        When activated, manages restart keywords automatically.
    append: Bool
        Append to output instead of overwriting.
    directory: str
        Directory where to run the calculation(s).
    keywords: dict
        Dictionary with ONETEP keywords to write,
        keywords with lists as values will be
        treated like blocks, with each element
        of list being a different line.
    xc: str
        DFT xc to use e.g (PBE, RPBE, ...).
    ngwfs_count: int|list|dict
        Behaviour depends on the type:
            int: every species will have this amount
            of ngwfs.
            list: list of int, will be attributed
            alphabetically to species:
            dict: keys are species name(s),
            value are their number:
    ngwfs_radius: int|list|dict
        Behaviour depends on the type:
            float: every species will have this radius.
            list: list of float, will be attributed
            alphabetically to species:
            [10.0, 9.0]
            dict: keys are species name(s),
            value are their radius:
            {'Na': 9.0, 'Cl': 10.0}
    pseudopotentials: list|dict
        Behaviour depends on the type:
            list: list of string(s), will be attributed
            alphabetically to specie(s):
            ['Cl.usp', 'Na.usp']
            dict: keys are species name(s) their
            value are the pseudopotential file to use:
            {'Na': 'Na.usp', 'Cl': 'Cl.usp'}
    pseudo_path: str
        Where to look for pseudopotential, correspond
        to the pseudo_path keyword of ONETEP.

        .. note::
           write_forces is always turned on by default
           when using this interface.

        .. note::
           Little to no check is performed on the keywords provided by the user
           via the keyword dictionary, it is the user responsibility that they
           are valid ONETEP keywords.
    """

    def __init__(
            self,
            *,
            profile=None,
            directory='.',
            parallel_info=None,
            parallel=True,
            **kwargs):

        self.keywords = kwargs.get('keywords', None)
        self.template = OnetepTemplate(
<<<<<<< HEAD
            kwargs.get('label', 'onetep'),
            append=kwargs.pop('append', False),
            timeout=kwargs.pop('timeout', None)
=======
            append=kwargs.pop('append', False)
>>>>>>> baa10161
        )

        if 'ASE_ONETEP_COMMAND' in environ and profile is None:
            import warnings
            warnings.warn("using ASE_ONETEP_COMMAND env is \
                          deprecated, please use OnetepProfile",
                          FutureWarning)
            profile = OnetepProfile(environ['ASE_ONETEP_COMMAND'], old=True)

        super().__init__(profile=profile, template=self.template,
                         directory=directory,
                         parameters=kwargs,
                         parallel=parallel,
                         parallel_info=parallel_info)<|MERGE_RESOLUTION|>--- conflicted
+++ resolved
@@ -51,13 +51,9 @@
 
 
 class OnetepTemplate(CalculatorTemplate):
-<<<<<<< HEAD
-    def __init__(self, label, append, timeout):
-=======
     _label = 'onetep'
 
-    def __init__(self, append):
->>>>>>> baa10161
+    def __init__(self, append, timeout):
         super().__init__(
             'ONETEP',
             implemented_properties=[
@@ -72,13 +68,8 @@
         self.timeout = timeout
 
     def execute(self, directory, profile):
-<<<<<<< HEAD
         profile.run(directory, self.input, self.output, self.error,
-                    self.append, self.timeout)
-=======
-        profile.run(directory, self.inputname, self.outputname,
-                    self.errorname, append=self.append)
->>>>>>> baa10161
+                    append=self.append, timeout=self.timeout)
 
     def read_results(self, directory):
         output_path = directory / self.outputname
@@ -165,13 +156,8 @@
 
         self.keywords = kwargs.get('keywords', None)
         self.template = OnetepTemplate(
-<<<<<<< HEAD
-            kwargs.get('label', 'onetep'),
             append=kwargs.pop('append', False),
             timeout=kwargs.pop('timeout', None)
-=======
-            append=kwargs.pop('append', False)
->>>>>>> baa10161
         )
 
         if 'ASE_ONETEP_COMMAND' in environ and profile is None:
