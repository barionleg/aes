--- conflicted
+++ resolved
@@ -1,22 +1,13 @@
 import argparse
-<<<<<<< HEAD
 import io
 import sys
 import traceback
 from time import time
 
-=======
-import traceback
-from time import time
-from pathlib import Path
-
-import matplotlib.pyplot as plt
->>>>>>> 43621698
 import numpy as np
 
 import ase.optimize
 from ase import Atoms
-<<<<<<< HEAD
 from ase.calculators.calculator import get_calculator
 from ase.io import read, Trajectory
 from ase.neb import NEB
@@ -40,34 +31,15 @@
         name = atoms.get_name()
 
     return atoms, name
-=======
-from ase.calculators.emt import EMT
-from ase.io import read
-
-
-def get_atoms_and_name(atoms):
-    for path in Path.glob('*.py'):
-        dct = {}
-        exec(compile(path.read_text(), path, 'exec'), dct)
-        atoms = None
-        for thing in dct.values():
-            if isinstance(thing, Atoms):
-                assert atoms is None
-                atoms = thing
->>>>>>> 43621698
 
 
 class Wrapper:
     def __init__(self, atoms):
-<<<<<<< HEAD
         self.t0 = time()
-=======
->>>>>>> 43621698
         self.t = 0.0
         self.e = []
         self.f = []
         self.atoms = atoms
-<<<<<<< HEAD
         self.energy_ready = False
         self.forces_ready = False
 
@@ -92,46 +64,17 @@
         if not self.forces_ready:
             self.f.append((t2 - self.t0, (f**2).sum(1).max()))
         self.forces_ready = True
-=======
-        self.old_positions = np.zeros_like(atoms.get_positions())
-        self.n = 0
-    def __len__(self):
-        return len(self.atoms)
-
-    def get_potential_energy(self):
-        self.t = -time()
-        if (self.atoms.get_positions() != self.old_positions).any():
-            self.n += 1
-        self.old_positions = self.atoms.get_positions()
-        e = self.atoms.get_potential_energy()
-        self.t += time()
-        self.e.append((self.t, e))
-        return e
-
-    def get_forces(self):
-        self.t = -time()
-        if (self.atoms.get_positions() != self.old_positions).any():
-            self.n += 1
-        self.old_positions = self.atoms.get_positions()
-        f = self.atoms.get_forces()
-        self.t += time()
-        self.f.append((self.t, (f**2).sum(1).max()))
->>>>>>> 43621698
         return f
 
     def set_positions(self, pos):
         self.atoms.set_positions(pos)
-<<<<<<< HEAD
         self.energy_ready = False
         self.forces_ready = False
-=======
->>>>>>> 43621698
 
     def get_positions(self):
         return self.atoms.get_positions()
 
 
-<<<<<<< HEAD
 def run_test(atoms, optimizer, tag, fmax=0.02):
     wrapper = Wrapper(atoms)
     relax = optimizer(wrapper, logfile=tag + '.log')
@@ -180,41 +123,11 @@
                      sid=row.id,
                      data={'e': np.array(e).T,
                            'f': np.array(f).T})
-=======
-def run(atoms, name, optimizer, db, fmax=0.05):
-    opt = get_optimizer(optimizer)
-    wrapper = Wrapper(atoms)
-    relax = opt(wrapper, logfile=None)
-
-    tincl = -time()
-    try:
-        relax.run(fmax=fmax, steps=100, fail=True)
-    except Exception:
-        traceback.print_exc()
-        tincl = np.inf
-        texcl = np.inf
-    else:
-        tincl += time()
-        texcl = max(wrapper.e[-1][0], wrapper.f[-1][0])
-
-    if isinstance(atoms, NEB):
-        n = len(atoms.images)
-        atoms = atoms.images[n // 2]
-
-    db.write(atoms,
-             optimizer=optimizer,
-             test=name,
-             nenergy=len(wrapper.e), nforce=len(wrapper.f),
-             t=texcl, T=tincl, n=wrapper.n,
-             data={'e': np.array(wrapper.e).T,
-                   'f': np.array(wrapper.f).T})
->>>>>>> 43621698
 
 
 def main():
     parser = argparse.ArgumentParser(
-<<<<<<< HEAD
-        description='Test ASE optimizer')
+        description='Test ASE optimizers')
 
     parser.add_argument('systems')
     parser.add_argument('optimizer', nargs='+',
@@ -227,81 +140,8 @@
     db = ase.db.connect('results.db')
 
     for opt in args.optimizer:
-        print(opt)
         optimizer = getattr(ase.optimize, opt)
         test_optimizer(systems, optimizer, db)
-=======
-        description='Test ASE optimizers')
-
-    parser.add_argument('-o', '--optimizers',
-                        help='Comma-separated list of optimizer names.')
-    parser.add_argument('-s', '--summary', action='store_true')
-    parser.add_argument('-p', '--plot', action='store_true')
-    parser.add_argument('-d', '--database', default='tests.db')
-    parser.add_argument('tests', nargs='+')
-
-    args = parser.parse_args()
-
-    db = ase.db.connect(args.database)
-
-    if args.summary:
-        for test in args.tests:
-            summary(list(db.select(test=test, sort='n')))
-    else:
-        if args.optimizers is None:
-            args.optimizers = ','.join(all_optimizers)
-        for test in args.tests:
-            print(test + ':', end=' ')
-            atoms, name = get_atoms_and_name(test)
-            p0 = atoms.get_positions()
-            for opt in args.optimizers.split(','):
-                print(opt, end=' ', flush=True)
-                atoms.set_positions(p0)
-                if not isinstance(atoms, NEB):
-                    atoms.calc = EMT()
-                run(atoms, name, opt, db)
-            print()
-
-
-def summary(rows):
-    print(rows[0].test + ':')
-    e0 = min(row.get('energy', np.inf) for row in rows)
-    table = sorted((row.get('energy', np.inf) > e0 + 0.005, row.n, row.t,
-                    row.optimizer, row.T,
-                    row.nenergy, row.nforce,
-                    row.get('energy', np.inf) - e0)
-                   for row in rows)
-    for _, n, t, opt, T, ne, nf, de in table:
-        print('{:20}{:4}{:12.6f}{:12.6f}{:4}{:4}{:12.6f}'.
-              format(opt, n, t, T, ne, nf, de))
-
-
-class Plotter:
-    def __init__(self, name, fmax):
-        self.name = name
-        self.fmax = fmax
-        if rank == 0:
-            self.fig = pl.figure(figsize=[12.0, 9.0])
-            self.axes0 = self.fig.add_subplot(2, 1, 1)
-            self.axes1 = self.fig.add_subplot(2, 1, 2)
-
-    def plot(self, optimizer, E, fmax):
-        if rank == 0:
-            self.axes0.plot(E, label = optimizer)
-            self.axes1.plot(fmax)
-
-    def save(self, format='png'):
-        if rank == 0:
-            self.axes0.legend()
-            self.axes0.set_title(self.name)
-            self.axes0.set_ylabel('E [eV]')
-
-            self.axes1.set_xlabel('steps')
-            self.axes1.set_ylabel('fmax [eV/A]')
-            self.axes1.set_yscale('log')
-            self.axes1.axhline(self.fmax, color='k', linestyle='--')
-            self.fig.savefig(self.name + '.' + format)
->>>>>>> 43621698
 
 
 if __name__ == '__main__':
