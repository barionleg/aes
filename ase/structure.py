from __future__ import print_function
"""Atomic structure.

This mudule contains helper functions for setting up nanotubes and
graphene nanoribbons."""

import warnings
from math import sqrt

import numpy as np

from ase.atoms import Atoms, string2symbols
from ase.data import covalent_radii
from ase.utils import gcd


def nanotube(n, m, length=1, bond=1.42, symbol='C', verbose=False):
    if n < m:
        m, n = n, m
        sign = -1
    else:
        sign = 1

    nk = 6000
    sq3 = sqrt(3.0)
    a = sq3 * bond
    l2 = n * n + m * m + n * m
    l = sqrt(l2)

    nd = gcd(n, m)
    if (n - m) % (3 * nd) == 0:
        ndr = 3 * nd
    else:
        ndr = nd

    nr = (2 * m + n) / ndr
    ns = -(2 * n + m) / ndr
    nn = 2 * l2 / ndr

    ichk = 0
    if nr == 0:
        n60 = 1
    else:
        n60 = nr * 4

    absn = abs(n60)
    nnp = []
    nnq = []
    for i in range(-absn, absn + 1):
        for j in range(-absn, absn + 1):
            j2 = nr * j - ns * i
            if j2 == 1:
                j1 = m * i - n * j
                if j1 > 0 and j1 < nn:
                    ichk += 1
                    nnp.append(i)
                    nnq.append(j)

    if ichk == 0:
        raise RuntimeError('not found p, q strange!!')
    if ichk >= 2:
        raise RuntimeError('more than 1 pair p, q strange!!')

    nnnp = nnp[0]
    nnnq = nnq[0]

    if verbose:
        print('the symmetry vector is', nnnp, nnnq)

    lp = nnnp * nnnp + nnnq * nnnq + nnnp * nnnq
    r = a * sqrt(lp)
    c = a * l
    t = sq3 * c / ndr

    if 2 * nn > nk:
        raise RuntimeError('parameter nk is too small!')

    rs = c / (2.0 * np.pi)

    if verbose:
        print('radius=', rs, t)

    q1 = np.arctan((sq3 * m) / (2 * n + m))
    q2 = np.arctan((sq3 * nnnq) / (2 * nnnp + nnnq))
    q3 = q1 - q2

    q4 = 2.0 * np.pi / nn
    q5 = bond * np.cos((np.pi / 6.0) - q1) / c * 2.0 * np.pi

    h1 = abs(t) / abs(np.sin(q3))
    h2 = bond * np.sin((np.pi / 6.0) - q1)

    ii = 0
    x, y, z = [], [], []
    for i in range(nn):
        x1, y1, z1 = 0, 0, 0

        k = np.floor(i * abs(r) / h1)
        x1 = rs * np.cos(i * q4)
        y1 = rs * np.sin(i * q4)
        z1 = (i * abs(r) - k * h1) * np.sin(q3)
        kk2 = abs(np.floor((z1 + 0.0001) / t))
        if z1 >= t - 0.0001:
            z1 -= t * kk2
        elif z1 < 0:
            z1 += t * kk2
        ii += 1

        x.append(x1)
        y.append(y1)
        z.append(z1)
        z3 = (i * abs(r) - k * h1) * np.sin(q3) - h2
        ii += 1

        if z3 >= 0 and z3 < t:
            x2 = rs * np.cos(i * q4 + q5)
            y2 = rs * np.sin(i * q4 + q5)
            z2 = (i * abs(r) - k * h1) * np.sin(q3) - h2
            x.append(x2)
            y.append(y2)
            z.append(z2)
        else:
            x2 = rs * np.cos(i * q4 + q5)
            y2 = rs * np.sin(i * q4 + q5)
            z2 = (i * abs(r) - (k + 1) * h1) * np.sin(q3) - h2
            kk = abs(np.floor(z2 / t))
            if z2 >= t - 0.0001:
                z2 -= t * kk
            elif z2 < 0:
                z2 += t * kk
            x.append(x2)
            y.append(y2)
            z.append(z2)

    ntotal = 2 * nn
    X = []
    for i in range(ntotal):
        X.append([x[i], y[i], sign * z[i]])

    if length > 1:
        xx = X[:]
        for mnp in range(2, length + 1):
            for i in range(len(xx)):
                X.append(xx[i][:2] + [xx[i][2] + (mnp - 1) * t])

    TransVec = t
    NumAtom = ntotal * length
    Diameter = rs * 2
    ChiralAngle = np.arctan((sq3 * n) / (2 * m + n)) / (np.pi * 180)

    cell = [Diameter * 2, Diameter * 2, length * t]
    atoms = Atoms(symbol + str(NumAtom), positions=X, cell=cell,
                  pbc=[False, False, True])
    atoms.center()
    if verbose:
        print('translation vector =', TransVec)
        print('diameter = ', Diameter)
        print('chiral angle = ', ChiralAngle)
    return atoms


def graphene_nanoribbon(n, m, type='zigzag', saturated=False, C_H=1.09,
                        C_C=1.42, vacuum=2.5, magnetic=None, initial_mag=1.12,
                        sheet=False, main_element='C', saturate_element='H',
                        vacc=None):
    """Create a graphene nanoribbon.

    Creates a graphene nanoribbon in the x-z plane, with the nanoribbon
    running along the z axis.

    Parameters:

    n: int
        The width of the nanoribbon.
    m: int
        The length of the nanoribbon.
    type: str
        The orientation of the ribbon.  Must be either 'zigzag'
        or 'armchair'.
    saturated: bool
        If true, hydrogen atoms are placed along the edge.
    C_H: float
        Carbon-hydrogen bond length.  Default: 1.09 Angstrom.
    C_C: float
        Carbon-carbon bond length.  Default: 1.42 Angstrom.
    vacuum: float
        Amount of vacuum added to both sides.  Default 2.5 Angstrom.
    magnetic: bool
        Make the edges magnetic.
    initial_mag: float
        Magnitude of magnetic moment if magnetic=True.
    sheet: bool
        If true, make an infinite sheet instead of a ribbon.
    """

    if vacc is not None:
        warnings.warn('Use vacuum=%f' % (0.5 * vacc))
        vacuum = 0.5 * vacc

    assert vacuum > 0
    b = sqrt(3) * C_C / 4
    arm_unit = Atoms(main_element + '4',
                     pbc=(1, 0, 1),
                     cell=[4 * b, 2 * vacuum, 3 * C_C])
    arm_unit.positions = [[0, 0, 0],
                          [b * 2, 0, C_C / 2.],
                          [b * 2, 0, 3 * C_C / 2.],
                          [0, 0, 2 * C_C]]
    zz_unit = Atoms(main_element + '2',
                    pbc=(1, 0, 1),
                    cell=[3 * C_C / 2.0, 2 * vacuum, b * 4])
    zz_unit.positions = [[0, 0, 0],
                         [C_C / 2.0, 0, b * 2]]
    atoms = Atoms()
    if sheet:
        vacuum2 = 0.0
    else:
        vacuum2 = vacuum
    if type == 'zigzag':
        edge_index0 = np.arange(m) * 2 + 1
        edge_index1 = (n - 1) * m * 2 + np.arange(m) * 2
        if magnetic:
            mms = np.zeros(m * n * 2)
            for i in edge_index0:
                mms[i] = initial_mag
            for i in edge_index1:
                mms[i] = -initial_mag

        for i in range(n):
            layer = zz_unit.repeat((1, 1, m))
            layer.positions[:, 0] -= 3 * C_C / 2 * i
            if i % 2 == 1:
                layer.positions[:, 2] += 2 * b
                layer[-1].position[2] -= b * 4 * m
            atoms += layer
        if magnetic:
            atoms.set_initial_magnetic_moments(mms)
        if saturated:
            H_atoms0 = Atoms(saturate_element + str(m))
            H_atoms0.positions = atoms[edge_index0].positions
            H_atoms0.positions[:, 0] += C_H
            H_atoms1 = Atoms(saturate_element + str(m))
            H_atoms1.positions = atoms[edge_index1].positions
            H_atoms1.positions[:, 0] -= C_H
            atoms += H_atoms0 + H_atoms1
        atoms.cell = [n * 3 * C_C / 2 + 2 * vacuum2, 2 * vacuum, m * 4 * b]

    elif type == 'armchair':
        for i in range(n):
            layer = arm_unit.repeat((1, 1, m))
            layer.positions[:, 0] -= 4 * b * i
            atoms += layer
        if saturated:
            arm_right_saturation = Atoms(saturate_element + '2', pbc=(1, 0, 1),
                                         cell=[4 * b, 2 * vacuum, 3 * C_C])
            arm_right_saturation.positions = [
                [- sqrt(3) / 2 * C_H, 0, C_H * 0.5],
                [- sqrt(3) / 2 * C_H, 0, 2 * C_C - C_H * 0.5]]
            arm_left_saturation = Atoms(saturate_element + '2', pbc=(1, 0, 1),
                                        cell=[4 * b, 2 * vacuum, 3 * C_C])
            arm_left_saturation.positions = [
                [b * 2 + sqrt(3) / 2 * C_H, 0, C_C / 2 - C_H * 0.5],
                [b * 2 + sqrt(3) / 2 * C_H, 0, 3 * C_C / 2.0 + C_H * 0.5]]
            arm_right_saturation.positions[:, 0] -= 4 * b * (n - 1)
            atoms += arm_right_saturation.repeat((1, 1, m))
            atoms += arm_left_saturation.repeat((1, 1, m))

        atoms.cell = [b * 4 * n + 2 * vacuum2, 2 * vacuum, 3 * C_C * m]

    atoms.center()
    atoms.set_pbc([sheet, False, True])
    return atoms


def molecule(name, data=None, **kwargs):
    """Create formula base on data. If data is None assume G2 set.
    kwargs currently not used.  """
    if data is None:
        from ase.data.g2 import data
        
    if name not in data.keys():
        raise NotImplementedError('%s not in data.' % (name))
<<<<<<< HEAD
        
    args = {}
    dct = data[name]
    for k in ['symbols', 'positions', 'numbers', 'tags', 'masses',
              'magmoms', 'charges', 'info']:
        if k in dct:
            args[k] = dct[k]
            
    args.update(kwargs)  # kwargs overwrites data
=======
    args = data[name].copy()
    # accept only the following Atoms constructor arguments
    # XXX: should we accept all Atoms arguments?
    for k in args.keys():
        if k not in ['symbols', 'positions', 'numbers',
                     'tags', 'masses',
                     'magmoms', 'charges',
                     'info']:
            args.pop(k)
    # kwargs overwrites data
    args.update(kwargs)
>>>>>>> 2c61df73
    return Atoms(**args)


def estimate_lattice_constant(name, crystalstructure, covera):
    from ase.lattice import bulk
    atoms = bulk(name, crystalstructure, 1.0, covera)
    v0 = atoms.get_volume()
    v = 0.0
    for Z in atoms.get_atomic_numbers():
        r = covalent_radii[Z]
        v += 4 * np.pi / 3 * r**3 * 1.5
    return (v / v0)**(1.0 / 3)


def _orthorhombic_bulk(name, x, a, covera=None):
    if x == 'fcc':
        b = a / sqrt(2)
        atoms = Atoms(2 * name, cell=(b, b, a), pbc=True,
                      scaled_positions=[(0, 0, 0), (0.5, 0.5, 0.5)])
    elif x == 'bcc':
        atoms = Atoms(2 * name, cell=(a, a, a), pbc=True,
                      scaled_positions=[(0, 0, 0), (0.5, 0.5, 0.5)])
    elif x == 'hcp':
        atoms = Atoms(4 * name,
                      cell=(a, a * sqrt(3), covera * a),
                      scaled_positions=[(0, 0, 0),
                                        (0.5, 0.5, 0),
                                        (0.5, 1.0 / 6.0, 0.5),
                                        (0, 2.0 / 3.0, 0.5)],
                      pbc=True)
    elif x == 'diamond':
        atoms = _orthorhombic_bulk(2 * name, 'zincblende', a)
    elif x == 'zincblende':
        s1, s2 = string2symbols(name)
        b = a / sqrt(2)
        atoms = Atoms(2 * name, cell=(b, b, a), pbc=True,
                      scaled_positions=[(0, 0, 0), (0.5, 0, 0.25),
                                        (0.5, 0.5, 0.5), (0, 0.5, 0.75)])
    elif x == 'rocksalt':
        s1, s2 = string2symbols(name)
        b = a / sqrt(2)
        atoms = Atoms(2 * name, cell=(b, b, a), pbc=True,
                      scaled_positions=[(0, 0, 0), (0.5, 0.5, 0),
                                        (0.5, 0.5, 0.5), (0, 0, 0.5)])
    else:
        raise RuntimeError

    return atoms


def _cubic_bulk(name, x, a):
    if x == 'fcc':
        atoms = Atoms(4 * name, cell=(a, a, a), pbc=True,
                      scaled_positions=[(0, 0, 0), (0, 0.5, 0.5),
                                        (0.5, 0, 0.5), (0.5, 0.5, 0)])
    elif x == 'diamond':
        atoms = _cubic_bulk(2 * name, 'zincblende', a)
    elif x == 'zincblende':
        atoms = Atoms(4 * name, cell=(a, a, a), pbc=True,
                      scaled_positions=[(0, 0, 0), (0.25, 0.25, 0.25),
                                        (0, 0.5, 0.5), (0.25, 0.75, 0.75),
                                        (0.5, 0, 0.5), (0.75, 0.25, 0.75),
                                        (0.5, 0.5, 0), (0.75, 0.75, 0.25)])
    elif x == 'rocksalt':
        atoms = Atoms(4 * name, cell=(a, a, a), pbc=True,
                      scaled_positions=[(0, 0, 0), (0.5, 0, 0),
                                        (0, 0.5, 0.5), (0.5, 0.5, 0.5),
                                        (0.5, 0, 0.5), (0, 0, 0.5),
                                        (0.5, 0.5, 0), (0, 0.5, 0)])
    else:
        raise RuntimeError

    return atoms<|MERGE_RESOLUTION|>--- conflicted
+++ resolved
@@ -280,8 +280,7 @@
         
     if name not in data.keys():
         raise NotImplementedError('%s not in data.' % (name))
-<<<<<<< HEAD
-        
+
     args = {}
     dct = data[name]
     for k in ['symbols', 'positions', 'numbers', 'tags', 'masses',
@@ -290,19 +289,6 @@
             args[k] = dct[k]
             
     args.update(kwargs)  # kwargs overwrites data
-=======
-    args = data[name].copy()
-    # accept only the following Atoms constructor arguments
-    # XXX: should we accept all Atoms arguments?
-    for k in args.keys():
-        if k not in ['symbols', 'positions', 'numbers',
-                     'tags', 'masses',
-                     'magmoms', 'charges',
-                     'info']:
-            args.pop(k)
-    # kwargs overwrites data
-    args.update(kwargs)
->>>>>>> 2c61df73
     return Atoms(**args)
 
 
