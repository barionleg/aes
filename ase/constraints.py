--- conflicted
+++ resolved
@@ -628,12 +628,8 @@
     ase.vibrations.Vibrations.get_mode()."""
 
     def __init__(self, mode):
-<<<<<<< HEAD
-        self.mode = (np.asarray(mode) / np.linalg.norm(mode)).reshape(-1)
-=======
         mode = np.asarray(mode)
         self.mode = (mode / np.sqrt((mode**2).sum())).reshape(-1)
->>>>>>> 223852d1
 
     def get_removed_dof(self, atoms):
         return len(atoms)
@@ -1138,20 +1134,8 @@
         forces[:, :] -= np.dot(T, np.row_stack(ff)).reshape(-1, 3)
 
     def __repr__(self):
-<<<<<<< HEAD
-        kw_dict = self.todict()['kwargs']
-        used_items = []
-        for key0 in kw_dict.keys():
-            key = key0
-            if kw_dict[key0]:
-                if key0 in ['angles', 'dihedrals']:
-                    key += '_deg'
-                used_items.append(f'{key}={kw_dict[key0]}')
-        return 'FixInternals('+','.join(used_items)+')'
-=======
         constraints = [repr(constr) for constr in self.constraints]
         return f'FixInternals(_copy_init={constraints}, epsilon={self.epsilon})'
->>>>>>> 223852d1
 
     # Classes for internal use in FixInternals
     class FixInternalsBase:
