# Note:
# Try to avoid module level import statements here to reduce
# import time during CLI execution


class CLICommand:
    """Print information about files or system.

    Without arguments, show information about ASE installation
    and library versions of dependencies.
    """

    @staticmethod
    def add_arguments(parser):
        parser.add_argument('--files', nargs='*', metavar='PATH',
                            help='Print information about specified files.')
        parser.add_argument('-v', '--verbose', action='store_true',
<<<<<<< HEAD
                            help='Show more information about files.')
        parser.add_argument('--config', action='store_true',
                            help='List configured calculators')
        parser.add_argument('--formats', action='store_true', dest='io_formats',
                            help='List file formats known to ASE.')
        parser.add_argument('--calculators', action='store_true',
                            help='List calculators known to ASE. ')
        parser.add_argument('--viewers', action='store_true',
                            help='List viewers known to ASE. ')
        parser.add_argument('--plugins', action='store_true',
                            help='List the installed plugins.')

    @staticmethod
    def run(args):
        from ase.io.bundletrajectory import print_bundletrajectory_info
        from ase.io.formats import UnknownFileTypeError, filetype, ioformats
        from ase.io.ulm import print_ulm_info

        from ase.config import cfg
        if not args.filename:
            print_info()
            if args.config:
                print()
                cfg.print_everything()
            for i in ('io_formats', 'calculators', 'viewers', 'plugins'):
                if getattr(args, i):
                    print()
                    print_plugables(i)
=======
                            help='Show additional information about files.')
        parser.add_argument('--formats', action='store_true',
                            help='List file formats known to ASE.')
        parser.add_argument('--calculators', nargs='*', metavar='NAME',
                            help='List all or specified calculators known to '
                            'ASE and their configuration.')

    @staticmethod
    def run(args):
        if args.calculators is not None:
            from ase.codes import list_codes, codes
            if args.calculators:
                names = args.calculators
            else:
                names = [*codes]
            list_codes(names)
>>>>>>> ebe82cfb
            return

        if args.files:
            print_file_info(args)
            return

        print_info()
        if args.formats:
            print()
            print_formats()


def print_file_info(args):
    from ase.io.formats import UnknownFileTypeError, filetype, ioformats
    from ase.io.bundletrajectory import print_bundletrajectory_info
    from ase.io.ulm import print_ulm_info
    n = max(len(filename) for filename in args.files) + 2
    nfiles_not_found = 0
    for filename in args.files:
        try:
            format = filetype(filename)
        except FileNotFoundError:
            format = '?'
            description = 'No such file'
            nfiles_not_found += 1
        except UnknownFileTypeError:
            format = '?'
            description = '?'
        else:
            if format in ioformats:
                description = ioformats[format].description
            else:
                description = '?'

        print('{:{}}{} ({})'.format(filename + ':', n,
                                    description, format))
        if args.verbose:
            if format == 'traj':
                print_ulm_info(filename)
            elif format == 'bundletrajectory':
                print_bundletrajectory_info(filename)

    raise SystemExit(nfiles_not_found)


def print_info():
    import platform
    import sys

    from ase.dependencies import all_dependencies

    versions = [('platform', platform.platform()),
                ('python-' + sys.version.split()[0], sys.executable)]

    for name, path in versions + all_dependencies():
        print(f'{name:24} {path}')


def print_plugables(i):
    import ase.plugins as plugins
    to_print = getattr(plugins, i)
    print(to_print.info())<|MERGE_RESOLUTION|>--- conflicted
+++ resolved
@@ -15,63 +15,36 @@
         parser.add_argument('--files', nargs='*', metavar='PATH',
                             help='Print information about specified files.')
         parser.add_argument('-v', '--verbose', action='store_true',
-<<<<<<< HEAD
                             help='Show more information about files.')
         parser.add_argument('--config', action='store_true',
                             help='List configured calculators')
-        parser.add_argument('--formats', action='store_true', dest='io_formats',
-                            help='List file formats known to ASE.')
-        parser.add_argument('--calculators', action='store_true',
-                            help='List calculators known to ASE. ')
-        parser.add_argument('--viewers', action='store_true',
-                            help='List viewers known to ASE. ')
-        parser.add_argument('--plugins', action='store_true',
-                            help='List the installed plugins.')
+        parser.add_argument('--formats', nargs='*', metavar='NAME', dest='io_formats',
+                            help='List file formats: all known to ASE, or the ones which names contain given string(s)')
+        parser.add_argument('--calculators', nargs='*', metavar='NAME',
+                            help='List calculators and their configuration:'
+                                 ' all known to ASE, or the ones which names contain given string(s)')
+        parser.add_argument('--viewers', nargs='*', metavar='NAME',
+                            help='List viewers: all the known to ASE, or the ones which names contain given string(s) ')
+        parser.add_argument('--plugins', nargs='*', metavar='NAME',
+                            help='List plugins: all installed, or the ones which names contain given string(s)')
 
     @staticmethod
     def run(args):
-        from ase.io.bundletrajectory import print_bundletrajectory_info
-        from ase.io.formats import UnknownFileTypeError, filetype, ioformats
-        from ase.io.ulm import print_ulm_info
+        print_info()
+        if args.files:
+             print_file_info(args)
 
-        from ase.config import cfg
-        if not args.filename:
-            print_info()
-            if args.config:
-                print()
-                cfg.print_everything()
-            for i in ('io_formats', 'calculators', 'viewers', 'plugins'):
-                if getattr(args, i):
-                    print()
-                    print_plugables(i)
-=======
-                            help='Show additional information about files.')
-        parser.add_argument('--formats', action='store_true',
-                            help='List file formats known to ASE.')
-        parser.add_argument('--calculators', nargs='*', metavar='NAME',
-                            help='List all or specified calculators known to '
-                            'ASE and their configuration.')
+        if args.config:
+            print()
+            from ase.config import cfg
+            cfg.print_everything()
 
-    @staticmethod
-    def run(args):
-        if args.calculators is not None:
-            from ase.codes import list_codes, codes
-            if args.calculators:
-                names = args.calculators
-            else:
-                names = [*codes]
-            list_codes(names)
->>>>>>> ebe82cfb
-            return
-
-        if args.files:
-            print_file_info(args)
-            return
-
-        print_info()
-        if args.formats:
+        for i in ('io_formats', 'calculators', 'viewers', 'plugins'):
+            val = getattr(args, i)
+            if val is None:
+                continue
             print()
-            print_formats()
+            print_plugables(i, val or None)
 
 
 def print_file_info(args):
@@ -120,7 +93,19 @@
         print(f'{name:24} {path}')
 
 
-def print_plugables(i):
+def print_plugables(i, only_given=None):
     import ase.plugins as plugins
     to_print = getattr(plugins, i)
-    print(to_print.info())+    if only_given:
+        only_given = [ i.lower() for i in only_given ]
+
+        def filter(plugable):
+            for i in plugable.lowercase_names:
+                for j in only_given:
+                    if j in i:
+                        return True
+            return False
+    else:
+        filter = None
+
+    print(to_print.info(filter = filter))