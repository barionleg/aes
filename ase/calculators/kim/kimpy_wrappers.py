--- conflicted
+++ resolved
@@ -10,7 +10,6 @@
 
 import numpy as np
 
-from .kimpy import kimpy
 from .exceptions import (KIMModelInitializationError, KIMModelNotFound,
                          KIMModelParameterError, KimpyError)
 
@@ -107,35 +106,6 @@
     return myfunc
 
 
-<<<<<<< HEAD
-def checked_lazy_function(name):
-    fn = getattr(kimpy.lazy_functions, name)
-    return functools.partial(check_call, fn)
-
-
-collections_create = checked_lazy_function("collections.create")
-model_create = checked_lazy_function("model.create")
-simulator_model_create = checked_lazy_function("simulator_model.create")
-get_species_name = checked_lazy_function("species_name.get_species_name")
-get_number_of_species_names = checked_lazy_function(
-    "species_name.get_number_of_species_names"
-)
-
-
-def is_portable_model(model_name):
-    """
-    Returns True if the model specified is a KIM Portable Model (if it
-    is not, then it must be a KIM Simulator Model -- there are no other
-    types of models in KIM)
-    """
-    with ModelCollections() as col:
-        model_type = col.get_item_type(model_name)
-
-    return model_type == kimpy.collection_item_type.portableModel
-
-
-=======
->>>>>>> 2838969f
 class ModelCollections:
     """
     KIM Portable Models and Simulator Models are installed/managed into
