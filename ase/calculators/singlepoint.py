import numpy as np

<<<<<<< HEAD
from ase.calculators.calculator import Calculator
from ase.calculators.calculator import PropertyNotImplementedError
=======
from ase.outputs import Properties
from ase.calculators.calculator import (Calculator, all_properties,
                                        PropertyNotImplementedError,
                                        PropertyNotPresent)
from ase.utils import lazyproperty
>>>>>>> b9c64c72


class SinglePointCalculator(Calculator):
    """Special calculator for a single configuration.

    Used to remember the energy, force and stress for a given
    configuration.  If the positions, atomic numbers, unit cell, or
    boundary conditions are changed, then asking for
    energy/forces/stress will raise an exception."""

    name = 'unknown'

    def __init__(self, atoms, **results):
        """Save energy, forces, stress, ... for the current configuration."""
        Calculator.__init__(self)
        self.results = {}
        for property, value in results.items():
<<<<<<< HEAD
=======
            assert property in all_properties, property
>>>>>>> b9c64c72
            if value is None:
                continue
            if property in ['energy', 'magmom', 'free_energy']:
                self.results[property] = value
            else:
                self.results[property] = np.array(value, float)
        self.atoms = atoms.copy()

    def __str__(self):
        tokens = []
        for key, val in sorted(self.results.items()):
            if np.isscalar(val):
                txt = '{}={}'.format(key, val)
            else:
                txt = '{}=...'.format(key)
            tokens.append(txt)
        return '{}({})'.format(self.__class__.__name__, ', '.join(tokens))

    def get_property(self, name, atoms=None, allow_calculation=True):
        if atoms is None:
            atoms = self.atoms
        if name not in self.results or self.check_state(atoms):
            if allow_calculation:
                raise PropertyNotImplementedError(
                    'The property "{0}" is not available.'.format(name))
            return None

        result = self.results[name]
        if isinstance(result, np.ndarray):
            result = result.copy()
        return result


class SinglePointKPoint:
    def __init__(self, weight, s, k, eps_n=None, f_n=None):
        self.weight = weight
        self.s = s  # spin index
        self.k = k  # k-point index
        if eps_n is None:
            eps_n = []
        self.eps_n = eps_n
        if f_n is None:
            f_n = []
        self.f_n = f_n


def arrays_to_kpoints(eigenvalues, occupations, weights):
    """Helper function for building SinglePointKPoints.

    Convert eigenvalue, occupation, and weight arrays to list of
    SinglePointKPoint objects."""
    nspins, nkpts, nbands = eigenvalues.shape
    assert eigenvalues.shape == occupations.shape
    assert len(weights) == nkpts
    kpts = []
    for s in range(nspins):
        for k in range(nkpts):
            kpt = SinglePointKPoint(
                weight=weights[k], s=s, k=k,
                eps_n=eigenvalues[s, k], f_n=occupations[s, k])
            kpts.append(kpt)
    return kpts


class SinglePointDFTCalculator(SinglePointCalculator):
    def __init__(self, atoms,
                 efermi=None, bzkpts=None, ibzkpts=None, bz2ibz=None,
                 kpts=None,
                 **results):
        self.bz_kpts = bzkpts
        self.ibz_kpts = ibzkpts
        self.bz2ibz = bz2ibz
        self.eFermi = efermi

        SinglePointCalculator.__init__(self, atoms, **results)
        self.kpts = kpts

    def get_fermi_level(self):
        """Return the Fermi-level(s)."""
        return self.eFermi

    def get_bz_to_ibz_map(self):
        return self.bz2ibz

    def get_bz_k_points(self):
        """Return the k-points."""
        return self.bz_kpts

    def get_number_of_spins(self):
        """Return the number of spins in the calculation.

        Spin-paired calculations: 1, spin-polarized calculation: 2."""
        if self.kpts is not None:
            nspin = set()
            for kpt in self.kpts:
                nspin.add(kpt.s)
            return len(nspin)
        return None

    def get_number_of_bands(self):
        values = set(len(kpt.eps_n) for kpt in self.kpts)
        if not values:
            return None
        elif len(values) == 1:
            return values.pop()
        else:
            raise RuntimeError('Multiple array sizes')

    def get_spin_polarized(self):
        """Is it a spin-polarized calculation?"""
        nos = self.get_number_of_spins()
        if nos is not None:
            return nos == 2
        return None

    def get_ibz_k_points(self):
        """Return k-points in the irreducible part of the Brillouin zone."""
        return self.ibz_kpts

    def get_kpt(self, kpt=0, spin=0):
        if self.kpts is not None:
            counter = 0
            for kpoint in self.kpts:
                if kpoint.s == spin:
                    if kpt == counter:
                        return kpoint
                    counter += 1
        return None

    def get_k_point_weights(self):
        """ Retunrs the weights of the k points """
        if self.kpts is not None:
            weights = []
            for kpoint in self.kpts:
                if kpoint.s == 0:
                    weights.append(kpoint.weight)
            return np.array(weights)
        return None

    def get_occupation_numbers(self, kpt=0, spin=0):
        """Return occupation number array."""
        kpoint = self.get_kpt(kpt, spin)
        if kpoint is not None:
            if len(kpoint.f_n):
                return kpoint.f_n
        return None

    def get_eigenvalues(self, kpt=0, spin=0):
        """Return eigenvalue array."""
        kpoint = self.get_kpt(kpt, spin)
        if kpoint is not None:
            return kpoint.eps_n
        return None

    def get_homo_lumo(self):
        """Return HOMO and LUMO energies."""
        if self.kpts is None:
            raise RuntimeError('No kpts')
        eHs = []
        eLs = []
        for kpt in self.kpts:
            eH, eL = self.get_homo_lumo_by_spin(kpt.s)
            eHs.append(eH)
            eLs.append(eL)
        return np.array(eHs).max(), np.array(eLs).min()

    def get_homo_lumo_by_spin(self, spin=0):
        """Return HOMO and LUMO energies for a given spin."""
        if self.kpts is None:
            raise RuntimeError('No kpts')
        for kpt in self.kpts:
            if kpt.s == spin:
                break
        else:
            raise RuntimeError('No k-point with spin {0}'.format(spin))
        if self.eFermi is None:
            raise RuntimeError('Fermi level is not available')
        eH = -1.e32
        eL = 1.e32
        for kpt in self.kpts:
            if kpt.s == spin:
                for e in kpt.eps_n:
                    if e <= self.eFermi:
                        eH = max(eH, e)
                    else:
                        eL = min(eL, e)
        return eH, eL

    def properties(self) -> Properties:
        return OutputPropertyWrapper(self).properties()


def propertygetter(func):
    from functools import wraps

    @wraps(func)
    def getter(self):
        value = func(self)
        if value is None:
            raise PropertyNotPresent(func.__name__)
        return value
    return lazyproperty(getter)


class OutputPropertyWrapper:
    def __init__(self, calc):
        self.calc = calc

    @propertygetter
    def nspins(self):
        return self.calc.get_number_of_spins()

    @propertygetter
    def nbands(self):
        return self.calc.get_number_of_bands()

    @propertygetter
    def nkpts(self):
        return len(self.calc.kpts) // self.nspins

    def _build_eig_occ_array(self, getter):
        arr = np.empty((self.nspins, self.nkpts, self.nbands))
        for s in range(self.nspins):
            for k in range(self.nkpts):
                value = getter(spin=s, kpt=k)
                if value is None:
                    return None
                arr[s, k, :] = value
        return arr

    @propertygetter
    def eigenvalues(self):
        return self._build_eig_occ_array(self.calc.get_eigenvalues)

    @propertygetter
    def occupations(self):
        return self._build_eig_occ_array(self.calc.get_occupation_numbers)

    @propertygetter
    def fermi_level(self):
        return self.calc.get_fermi_level()

    @propertygetter
    def kpoint_weights(self):
        return self.calc.get_k_point_weights()

    @propertygetter
    def ibz_kpoints(self):
        return self.calc.get_ibz_k_points()

    def properties(self) -> Properties:
        dct = {}
        for name in ['eigenvalues', 'occupations', 'fermi_level',
                     'kpoint_weights', 'ibz_kpoints']:
            try:
                value = getattr(self, name)
            except PropertyNotPresent:
                pass
            else:
                dct[name] = value

        for name, value in self.calc.results.items():
            dct[name] = value

        return Properties(dct)<|MERGE_RESOLUTION|>--- conflicted
+++ resolved
@@ -1,15 +1,10 @@
 import numpy as np
 
-<<<<<<< HEAD
-from ase.calculators.calculator import Calculator
-from ase.calculators.calculator import PropertyNotImplementedError
-=======
 from ase.outputs import Properties
 from ase.calculators.calculator import (Calculator, all_properties,
                                         PropertyNotImplementedError,
                                         PropertyNotPresent)
 from ase.utils import lazyproperty
->>>>>>> b9c64c72
 
 
 class SinglePointCalculator(Calculator):
@@ -27,10 +22,6 @@
         Calculator.__init__(self)
         self.results = {}
         for property, value in results.items():
-<<<<<<< HEAD
-=======
-            assert property in all_properties, property
->>>>>>> b9c64c72
             if value is None:
                 continue
             if property in ['energy', 'magmom', 'free_energy']:
