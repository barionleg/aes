"""Module for calculating correlation functions."""
from itertools import permutations, product
import numpy as np
from ase.atoms import Atoms
from ase.ce import BulkCrystal, BulkSpacegroup
from ase.ce.tools import wrap_and_sort_by_position
from ase.db import connect


class CorrFunction(object):
    """Calculate the correlation function.

    Arguments
    =========
    setting: settings object
    """

    def __init__(self, setting):
        if not isinstance(setting, (BulkCrystal, BulkSpacegroup)):
            raise TypeError("setting must be BulkCrystal or BulkSpacegroup "
                            "object")
        self.setting = setting

        self.index_by_trans_symm = setting.index_by_trans_symm
        self.num_trans_symm = setting.num_trans_symm
        self.ref_index_trans_symm = setting.ref_index_trans_symm

    def get_c1(self, atoms, dec):
        """Get correlation function for single-body clusters."""
        c1 = 0
        for element, spin in self.setting.basis_functions[dec].items():
            num_element = len([a for a in atoms if a.symbol == element])
            c1 += num_element * spin
        c1 /= float(len(atoms))
        return c1

    def get_cf(self, atoms, return_type='dict'):
        """Calculate correlation function for all possible clusters.

        Arguments:
        =========
        atoms: Atoms object

        return_type: str
            -'dict' (default): returns a dictionary (e.g., {'name': cf_value})
            -'tuple': returns a list of tuples (e.g., [('name', cf_value)])
            -'array': NumPy array containing *only* the correlation function
                      values in the same order as the order in
                      "setting.full_cluster_names"
        """
        if isinstance(atoms, Atoms):
            atoms = self.check_and_convert_cell_size(atoms.copy())
        else:
            raise TypeError('atoms must be an Atoms object')

        bf_list = list(range(len(self.setting.basis_functions)))
        cf = {}
        num_excluded_symmetry = 0
        # ----------------------------------------------------
        # Compute correlation function up the max_cluster_size
        # ----------------------------------------------------
        # loop though all cluster sizes
        for n in range(self.setting.max_cluster_size + 1):
            #comb = list(combinations_with_replacement(bf_list, r=n))
            comb = list(product(bf_list, repeat=n))
            if n == 0:
                cf['c0'] = 1.
                continue
            if n == 1:
                for dec in comb:
                    cf['c1_{}'.format(dec[0])] = self.get_c1(atoms, dec[0])
                continue

            unique_name_list = [i for i in self.setting.unique_cluster_names
                                if int(i[1]) == n]
            # loop though all names of cluster with size n
            for unique_name in unique_name_list:
                # loop through all possible decoration numbers
                for dec in comb:
                    sp = 0.
                    count = 0
                    # need to perform for each symmetry inequivalent sites
                    for symm in range(self.num_trans_symm):
                        name_list = self.setting.cluster_names[symm][n]
                        try:
                            name_indx = name_list.index(unique_name)
                        except ValueError:
                            continue

                        indices = self.setting.cluster_indx[symm][n][name_indx]
                        indx_order = self.setting.cluster_order[symm][n][name_indx]
                        eq_sites = self.setting.cluster_eq_sites[symm][n][name_indx]

                        # Get decoration number as a string
                        dec_str = dec_string(dec, eq_sites)
                        cf_name = '{}_{}'.format(unique_name, dec_str)
                        if cf_name in cf.keys():
                            # Skip this because it has already been taken into
                            # account
                            num_excluded_symmetry += 1
                            continue

                        sp_temp, count_temp = self._spin_product(
                            atoms, indices, indx_order, eq_sites, symm, dec)
                        sp += sp_temp
                        count += count_temp

                    if count > 0:
                        cf_temp = sp / count
                        cf[cf_name] = cf_temp

        print("Number of CFs skipped because of symmetry: {}".format(
            num_excluded_symmetry))
        if return_type == 'dict':
            pass
        elif return_type == 'tuple':
            cf = list(cf.items())
        elif return_type == 'array':
            cf = np.array([cf[x] for x in self.setting.full_cluster_names],
                          dtype=float)
        return cf

    def get_cf_by_cluster_names(self, atoms, cluster_names,
                                return_type='dict'):
        """Calculate correlation functions of the specified clusters.

        Arguments
        =========
        atoms: Atoms object

        cluster_names: list
            names (str) of the clusters for which the correlation functions are
            calculated for the structure provided in atoms

        return_type: str
            -'dict' (default): returns a dictionary (e.g., {'name': cf_value})
            -'tuple': returns a list of tuples (e.g., [('name', cf_value)])
            -'array': NumPy array containing *only* the correlation function
                      values in the same order as the order provided in the
                      "cluster_names"
        """
        if isinstance(atoms, Atoms):
            atoms = self.check_and_convert_cell_size(atoms.copy())
        else:
            raise TypeError('atoms must be Atoms object')
        # natoms = len(atoms)
        # bf_list = list(range(len(self.setting.basis_functions)))
        cf = {}

        for name in cluster_names:
            if name == 'c0':
                cf[name] = 1.
                continue
            prefix = name.rpartition('_')[0]
            dec = name.rpartition('_')[-1]
            dec_list = [int(i) for i in dec]
            # find c{num} in cluster type
            n = int(prefix[1])

            if n == 1:
                cf[name] = self.get_c1(atoms, int(dec))
                continue

            sp = 0.
            count = 0
            # loop through the symmetry inequivalent groups
            for symm in range(self.num_trans_symm):
                # find the type of cluster based on the index of the original
                # settings.cluster_names nested list (unflattened)
                try:
                    name_indx = self.setting.cluster_names[symm][n].index(
                        prefix)
                except ValueError:
                    continue
                indices = self.setting.cluster_indx[symm][n][name_indx]
                indx_order = self.setting.cluster_order[symm][n][name_indx]
                eq_sites = self.setting.cluster_eq_sites[symm][n][name_indx]

                sp_temp, count_temp = self._spin_product(
                    atoms, indices, indx_order, eq_sites, symm, dec_list)
                sp += sp_temp
                count += count_temp
            cf_temp = sp / count
            cf['{}_{}'.format(prefix, dec)] = cf_temp

        if return_type == 'dict':
            pass
        elif return_type == 'tuple':
            cf = list(cf.items())
        elif return_type == 'array':
            cf = np.array([cf[x] for x in cluster_names], dtype=float)
        return cf

    def reconfig_db_entries(self, select_cond=None, reset=True):
        """Reconfigure the correlation function values of the entries in DB.

        Arguments
        =========
        select_cond: list
            -None (default): select every item in DB except for 'information'
            -else: select based on additional condictions provided

        reset: bool
            -True: removes all the key-value pairs that describe correlation
                   functions.
            -False: leaves the existing correlation functions in the key-Value
                    pairs, but overwrites the ones that exists in the current
                    setting.
        """
        db = connect(self.setting.db_name)
        select = [('name', '!=', 'information')]
        if select_cond is not None:
            for cond in select_cond:
                select.append(cond)

        # get how many entries need to be reconfigured
        row_ids = [row.id for row in db.select(select)]
        num_reconf = len(row_ids)
        print('{} entries will be reconfigured'.format(num_reconf))

        count = 0
        for row_id in row_ids:
            row = db.get(id=row_id)
            kvp = row.key_value_pairs

            # delete existing CF values
            if reset:
                keys = []
                for key in kvp.keys():
                    if key.startswith(('c0', 'c1', 'c2', 'c3', 'c4', 'c5',
                                       'c6', 'c7', 'c8', 'c9')):
                        keys.append(key)
                db.update(row_id, delete_keys=keys)

            # get new CF based on setting
            atoms = wrap_and_sort_by_position(row.toatoms())
            cf = self.get_cf(atoms, return_type='dict')
            db.update(row_id, **cf)
            count += 1
            print('updated {} of {} entries'.format(count, num_reconf))

    def _spin_product(self, atoms, indx_list, indx_order, eq_sites, symm_group, deco):
        sp = 0.
        count = 0

        # spin product of each atom in the symmetry equivalent group
        indices_of_symm_group = self.index_by_trans_symm[symm_group]
        for ref_indx in indices_of_symm_group:
            sp_temp, count_temp = self._spin_product_one_ref_indx(
                ref_indx, atoms, indx_list, indx_order, eq_sites, deco)
            sp += sp_temp
            count += count_temp
        return sp, count

<<<<<<< HEAD
    def _spin_product_one_ref_indx(self, ref_indx, atoms, indx_list, indx_order, \
            eq_sites, deco):
        """Compute the contribution from one reference index"""
        count = 0
        sp = 0.0
        for cluster_indices, order in zip(indx_list, indx_order):
            temp_sp, temp_cnt = self._spin_product_one_cluster(
                ref_indx, atoms, cluster_indices, order, eq_sites, deco)
            sp += temp_sp
            count += temp_cnt
        return sp, count
=======
        perm = list(permutations(deco, len(deco)))
        perm = np.unique(perm, axis=0)

        # loop through each permutation of decoration numbers
        for dec in perm:
            # loop through each symmetry equivalent atom
            for ref_indx in indices_of_symm_group:
                ref_spin = bf[dec[0]][atoms[ref_indx].symbol]
                # loop through each cluster
                for cluster_indices in indx_list:
                    sp_temp = ref_spin
                    # loop through indices of atoms in each cluster
                    for i, indx in enumerate(cluster_indices):
                        trans_indx = self.setting.trans_matrix[ref_indx][indx]
                        sp_temp *= bf[dec[i + 1]][atoms[trans_indx].symbol]
                    sp += sp_temp
                    count += 1
>>>>>>> 1c2c5595

    def _spin_product_one_cluster(self, ref_indx, atoms, cluster_indices, order, \
            eq_sites, deco):
        """Compute the spin product for one cluster category"""
        bf = self.setting.basis_functions
        count = 0
        sp = 0.0
        indices = [0] + cluster_indices
        srt_indices = [indices[indx] for indx in order]
        # Average over decoration numbers of equivalent sites
        equiv_deco = equivalent_deco(deco, eq_sites)
        for dec in equiv_deco:
            sp_temp = 1.0
            # loop through indices of atoms in each cluster
            for i, indx in enumerate(srt_indices):
                trans_indx = self.setting.trans_matrix[ref_indx, indx]
                sp_temp *= bf[dec[i]][atoms[trans_indx].symbol]
            sp += sp_temp
            count += 1
        return sp, count

    def check_and_convert_cell_size(self, atoms, return_ratio=False):
        """Check the size of provided cell and convert in necessary.

        If the size of the provided cell is the same as the size of the
        template stored in the database. If it either (1) has the same size or
        (2) can make the same size by simple multiplication (supercell), the
        cell with the same size is returned after it is sorted by the position
        and wrapped. If not, it raises an error.
        """
        cell_lengths = atoms.get_cell_lengths_and_angles()[:3]
        try:
            row = connect(self.setting.db_name).get(name='information')
            template = row.toatoms()
        except BaseException:
            raise IOError("Cannot retrieve the information template from the "
                          "database")
        template_lengths = template.get_cell_lengths_and_angles()[:3]

        if np.allclose(cell_lengths, template_lengths):
            atoms = wrap_and_sort_by_position(atoms)
            int_ratios = np.array([1, 1, 1])
        else:
            ratios = template_lengths / cell_lengths
            int_ratios = ratios.round(decimals=0).astype(int)
            if np.allclose(ratios, int_ratios):
                atoms = wrap_and_sort_by_position(atoms * int_ratios)
            else:
                raise TypeError("Cannot make the passed atoms to the specified"
                                " size of {}".format(self.setting.size))
        if return_ratio:
            return atoms, int_ratios
        return atoms


def dec_string(deco, equiv_sites):
    """Create the decoration string based on equiv sites"""
    equiv_dec = sorted(equivalent_deco(deco, equiv_sites))
    return ''.join(str(i) for i in equiv_dec[0])


def equivalent_deco(deco, equiv_sites):
    """Generates equivalent decoration numbers based on the
    equivalent sites"""

    if not equiv_sites:
        return [deco]

    perm = []
    for equiv in equiv_sites:
        perm.append(list(permutations(equiv)))

    equiv_deco = []
    for comb in product(*perm):
        order = []
        for item in comb:
            order += list(item)

        orig_order = list(range(len(deco)))
        for i, srt_indx in enumerate(sorted(order)):
            orig_order[srt_indx] = order[i]
        equiv_deco.append([deco[indx] for indx in orig_order])

    unique_deco = []
    for eq_dec in equiv_deco:
        if eq_dec not in unique_deco:
            unique_deco.append(eq_dec)
    return unique_deco<|MERGE_RESOLUTION|>--- conflicted
+++ resolved
@@ -61,7 +61,6 @@
         # ----------------------------------------------------
         # loop though all cluster sizes
         for n in range(self.setting.max_cluster_size + 1):
-            #comb = list(combinations_with_replacement(bf_list, r=n))
             comb = list(product(bf_list, repeat=n))
             if n == 0:
                 cf['c0'] = 1.
@@ -83,13 +82,13 @@
                     for symm in range(self.num_trans_symm):
                         name_list = self.setting.cluster_names[symm][n]
                         try:
-                            name_indx = name_list.index(unique_name)
+                            n_indx = name_list.index(unique_name)
                         except ValueError:
                             continue
 
-                        indices = self.setting.cluster_indx[symm][n][name_indx]
-                        indx_order = self.setting.cluster_order[symm][n][name_indx]
-                        eq_sites = self.setting.cluster_eq_sites[symm][n][name_indx]
+                        indices = self.setting.cluster_indx[symm][n][n_indx]
+                        indx_order = self.setting.cluster_order[symm][n][n_indx]
+                        eq_sites = self.setting.cluster_eq_sites[symm][n][n_indx]
 
                         # Get decoration number as a string
                         dec_str = dec_string(dec, eq_sites)
@@ -143,8 +142,6 @@
             atoms = self.check_and_convert_cell_size(atoms.copy())
         else:
             raise TypeError('atoms must be Atoms object')
-        # natoms = len(atoms)
-        # bf_list = list(range(len(self.setting.basis_functions)))
         cf = {}
 
         for name in cluster_names:
@@ -239,66 +236,131 @@
             count += 1
             print('updated {} of {} entries'.format(count, num_reconf))
 
-    def _spin_product(self, atoms, indx_list, indx_order, eq_sites, symm_group, deco):
+    def _spin_product(self, atoms, indx_list, indx_order, eq_sites, symm_group,
+                      deco):
+        """Get spin product of a given cluster.
+
+        Arguments
+        =========
+        atoms: Atoms object
+
+        indx_list: list
+            A nested list where indices of the atoms that consistute a cluster
+            are grouped together.
+
+        indx_order: list
+            A nested list of how the indices in "indx_list" should be ordered.
+            The indices of atoms are sorted in a decrease order of internal
+            distances to other members of the cluster.
+
+        eq_sites: list
+            A nested list that groups the equivalent atoms in a cluster. Atoms
+            are classified as equivalent when they are inditinguishable based
+            on the geometry of the cluster
+            (e.g., equilateral triangles have 3 indistinguishable points.)
+
+        symm_group: int
+            The number that indicates which translational symmetry group that
+            the reference atom in the cluster belongs to.
+
+        deco: tuple
+            Decoration number that specifies which basis function should be
+            used for getting the spin variable of each atom.
+        """
         sp = 0.
         count = 0
 
         # spin product of each atom in the symmetry equivalent group
         indices_of_symm_group = self.index_by_trans_symm[symm_group]
         for ref_indx in indices_of_symm_group:
-            sp_temp, count_temp = self._spin_product_one_ref_indx(
-                ref_indx, atoms, indx_list, indx_order, eq_sites, deco)
+            sp_temp, count_temp = \
+                self._sp_same_shape_deco_for_ref_indx(atoms, ref_indx,
+                                                      indx_list, indx_order,
+                                                      eq_sites, deco)
             sp += sp_temp
             count += count_temp
         return sp, count
 
-<<<<<<< HEAD
-    def _spin_product_one_ref_indx(self, ref_indx, atoms, indx_list, indx_order, \
-            eq_sites, deco):
-        """Compute the contribution from one reference index"""
+    def _sp_same_shape_deco_for_ref_indx(self, atoms, ref_indx, indx_list,
+                                         indx_order, eq_sites, deco):
+        """Compute sp of cluster with same shape and deco for given ref atom.
+
+        Arguments
+        =========
+        atoms: Atoms object
+
+        ref_indx: int
+            Index of the atom used as a reference to get clusters.
+
+        indx_list: list
+            A nested list where indices of the atoms that consistute a cluster
+            are grouped together.
+
+        indx_order: list
+            A nested list of how the indices in "indx_list" should be ordered.
+            The indices of atoms are sorted in a decrease order of internal
+            distances to other members of the cluster.
+
+        eq_sites: list
+            A nested list that groups the equivalent atoms in a cluster. Atoms
+            are classified as equivalent when they are inditinguishable based
+            on the geometry of the cluster
+            (e.g., equilateral triangles have 3 indistinguishable points.)
+
+        deco: tuple
+            Decoration number that specifies which basis function should be
+            used for getting the spin variable of each atom.
+        """
         count = 0
         sp = 0.0
         for cluster_indices, order in zip(indx_list, indx_order):
             temp_sp, temp_cnt = self._spin_product_one_cluster(
-                ref_indx, atoms, cluster_indices, order, eq_sites, deco)
+                atoms, ref_indx, cluster_indices, order, eq_sites, deco)
             sp += temp_sp
             count += temp_cnt
         return sp, count
-=======
-        perm = list(permutations(deco, len(deco)))
-        perm = np.unique(perm, axis=0)
-
-        # loop through each permutation of decoration numbers
-        for dec in perm:
-            # loop through each symmetry equivalent atom
-            for ref_indx in indices_of_symm_group:
-                ref_spin = bf[dec[0]][atoms[ref_indx].symbol]
-                # loop through each cluster
-                for cluster_indices in indx_list:
-                    sp_temp = ref_spin
-                    # loop through indices of atoms in each cluster
-                    for i, indx in enumerate(cluster_indices):
-                        trans_indx = self.setting.trans_matrix[ref_indx][indx]
-                        sp_temp *= bf[dec[i + 1]][atoms[trans_indx].symbol]
-                    sp += sp_temp
-                    count += 1
->>>>>>> 1c2c5595
-
-    def _spin_product_one_cluster(self, ref_indx, atoms, cluster_indices, order, \
-            eq_sites, deco):
-        """Compute the spin product for one cluster category"""
+
+    def _spin_product_one_cluster(self, atoms, ref_indx, cluster_indices,
+                                  order, eq_sites, deco):
+        """Compute spin product for one cluster (same shape, deco, ref_indx).
+
+        Arguments
+        =========
+        atoms: Atoms object
+
+        ref_indx: int
+            Index of the atom used as a reference to get clusters.
+
+        cluster_indices: list
+            A list where indices of the atoms that consistute a cluster.
+
+        order: list
+            A list of how the indices in "cluster_indices" should be ordered.
+            The indices of atoms are sorted in a decrease order of internal
+            distances to other members of the cluster.
+
+        eq_sites: list
+            A list that groups the equivalent atoms in a cluster. Atoms are
+            classified as equivalent when they are inditinguishable based on
+            the geometry of the cluster.
+            (e.g., equilateral triangles have 3 indistinguishable points.)
+
+        deco: tuple
+            Decoration number that specifies which basis function should be
+            used for getting the spin variable of each atom.
+        """
         bf = self.setting.basis_functions
         count = 0
         sp = 0.0
-        indices = [0] + cluster_indices
-        srt_indices = [indices[indx] for indx in order]
+        indices = [0] + cluster_indices  # prepend [0] to include ref_indx
+        sorted_indices = [indices[indx] for indx in order]
         # Average over decoration numbers of equivalent sites
         equiv_deco = equivalent_deco(deco, eq_sites)
         for dec in equiv_deco:
             sp_temp = 1.0
             # loop through indices of atoms in each cluster
-            for i, indx in enumerate(srt_indices):
-                trans_indx = self.setting.trans_matrix[ref_indx, indx]
+            for i, indx in enumerate(sorted_indices):
+                trans_indx = self.setting.trans_matrix[ref_indx][indx]
                 sp_temp *= bf[dec[i]][atoms[trans_indx].symbol]
             sp += sp_temp
             count += 1
@@ -339,15 +401,13 @@
 
 
 def dec_string(deco, equiv_sites):
-    """Create the decoration string based on equiv sites"""
+    """Create the decoration string based on equiv sites."""
     equiv_dec = sorted(equivalent_deco(deco, equiv_sites))
     return ''.join(str(i) for i in equiv_dec[0])
 
 
 def equivalent_deco(deco, equiv_sites):
-    """Generates equivalent decoration numbers based on the
-    equivalent sites"""
-
+    """Generate equivalent decoration numbers based on equivalent sites."""
     if not equiv_sites:
         return [deco]
 
