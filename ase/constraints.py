"""Constraints"""
from typing import Sequence
from warnings import warn
import numpy as np
<<<<<<< HEAD
from scipy.linalg import null_space, inv
from numpy.linalg import svd
from scipy.optimize import least_squares
=======

>>>>>>> dc2f557f
from ase import Atoms
from ase.filters import ExpCellFilter as ExpCellFilterOld
from ase.filters import Filter as FilterOld
from ase.filters import StrainFilter as StrainFilterOld
from ase.filters import UnitCellFilter as UnitCellFilterOld
from ase.geometry import (conditional_find_mic, find_mic, get_angles,
                          get_angles_derivatives, get_dihedrals,
                          get_dihedrals_derivatives, get_distances_derivatives,
                          wrap_positions)
from ase.stress import full_3x3_to_voigt_6_stress, voigt_6_to_full_3x3_stress
from ase.utils import deprecated
from ase.utils.parsemath import eval_expression

__all__ = [
    'FixCartesian', 'FixBondLength', 'FixedMode',
    'FixAtoms', 'FixScaled', 'FixCom', 'FixedPlane',
    'FixConstraint', 'FixedLine', 'FixBondLengths', 'FixLinearTriatomic',
    'FixInternals', 'FixExternals', 'Hookean', 'ExternalForce', 'MirrorForce',
    'MirrorTorque', "FixScaledParametricRelations",
    "FixCartesianParametricRelations"]


def dict2constraint(dct):
    if dct['name'] not in __all__:
        raise ValueError
    return globals()[dct['name']](**dct['kwargs'])


def slice2enlist(s, n):
    """Convert a slice object into a list of (new, old) tuples."""
    if isinstance(s, slice):
        return enumerate(range(*s.indices(n)))
    return enumerate(s)


def constrained_indices(atoms, only_include=None):
    """Returns a list of indices for the atoms that are constrained
    by a constraint that is applied.  By setting only_include to a
    specific type of constraint you can make it only look for that
    given constraint.
    """
    indices = []
    for constraint in atoms.constraints:
        if only_include is not None:
            if not isinstance(constraint, only_include):
                continue
        indices.extend(np.array(constraint.get_indices()))
    return np.array(np.unique(indices))


class FixConstraint:
    """Base class for classes that fix one or more atoms in some way."""

    def index_shuffle(self, atoms: Atoms, ind):
        """Change the indices.

        When the ordering of the atoms in the Atoms object changes,
        this method can be called to shuffle the indices of the
        constraints.

        ind -- List or tuple of indices.

        """
        raise NotImplementedError

    def repeat(self, m: int, n: int):
        """ basic method to multiply by m, needs to know the length
        of the underlying atoms object for the assignment of
        multiplied constraints to work.
        """
        msg = ("Repeat is not compatible with your atoms' constraints."
               ' Use atoms.set_constraint() before calling repeat to '
               'remove your constraints.')
        raise NotImplementedError(msg)

    def get_removed_dof(self, atoms: Atoms):
        """Get number of removed degrees of freedom due to constraint."""

    def adjust_positions(self, atoms: Atoms, new):
        """Adjust positions."""

    def adjust_momenta(self, atoms: Atoms, momenta):
        """Adjust momenta."""
        # The default is in identical manner to forces.
        # TODO: The default is however not always reasonable.
        self.adjust_forces(atoms, momenta)

    def adjust_forces(self, atoms: Atoms, forces):
        """Adjust forces."""

    def copy(self):
        """Copy constraint."""
        return dict2constraint(self.todict().copy())

    def todict(self):
        """Convert constraint to dictionary."""


class IndexedConstraint(FixConstraint):
    def __init__(self, indices=None, mask=None):
        """Constrain chosen atoms.

        Parameters
        ----------
        indices : sequence of int
           Indices for those atoms that should be constrained.
        mask : sequence of bool
           One boolean per atom indicating if the atom should be
           constrained or not.
        """

        if mask is not None:
            if indices is not None:
                raise ValueError('Use only one of "indices" and "mask".')
            indices = mask
        indices = np.atleast_1d(indices)
        if np.ndim(indices) > 1:
            raise ValueError('indices has wrong amount of dimensions. '
                             f'Got {np.ndim(indices)}, expected ndim <= 1')

        if indices.dtype == bool:
            indices = np.arange(len(indices))[indices]
        elif len(indices) == 0:
            indices = np.empty(0, dtype=int)
        elif not np.issubdtype(indices.dtype, np.integer):
            raise ValueError('Indices must be integers or boolean mask, '
                             f'not dtype={indices.dtype}')

        if len(set(indices)) < len(indices):
            raise ValueError(
                'The indices array contains duplicates. '
                'Perhaps you want to specify a mask instead, but '
                'forgot the mask= keyword.')

        self.index = indices

    def index_shuffle(self, atoms, ind):
        # See docstring of superclass
        index = []

        # Resolve negative indices:
        actual_indices = set(np.arange(len(atoms))[self.index])

        for new, old in slice2enlist(ind, len(atoms)):
            if old in actual_indices:
                index.append(new)
        if len(index) == 0:
            raise IndexError('All indices in FixAtoms not part of slice')
        self.index = np.asarray(index, int)
        # XXX make immutable

    def get_indices(self):
        return self.index.copy()

    def repeat(self, m, n):
        i0 = 0
        natoms = 0
        if isinstance(m, int):
            m = (m, m, m)
        index_new = []
        for m2 in range(m[2]):
            for m1 in range(m[1]):
                for m0 in range(m[0]):
                    i1 = i0 + n
                    index_new += [i + natoms for i in self.index]
                    i0 = i1
                    natoms += n
        self.index = np.asarray(index_new, int)
        # XXX make immutable
        return self

    def delete_atoms(self, indices, natoms):
        """Removes atoms from the index array, if present.

        Required for removing atoms with existing constraint.
        """

        i = np.zeros(natoms, int) - 1
        new = np.delete(np.arange(natoms), indices)
        i[new] = np.arange(len(new))
        index = i[self.index]
        self.index = index[index >= 0]
        # XXX make immutable
        if len(self.index) == 0:
            return None
        return self


class FixAtoms(IndexedConstraint):
    """Fix chosen atoms.

    Examples
    --------
    Fix all Copper atoms:

    >>> from ase.build import bulk

    >>> atoms = bulk('Cu', 'fcc', a=3.6)
    >>> mask = (atoms.symbols == 'Cu')
    >>> c = FixAtoms(mask=mask)
    >>> atoms.set_constraint(c)

    Fix all atoms with z-coordinate less than 1.0 Angstrom:

    >>> c = FixAtoms(mask=atoms.positions[:, 2] < 1.0)
    >>> atoms.set_constraint(c)
    """

    def get_removed_dof(self, atoms):
        return 3 * len(self.index)

    def adjust_positions(self, atoms, new):
        new[self.index] = atoms.positions[self.index]

    def adjust_forces(self, atoms, forces):
        forces[self.index] = 0.0

    def __repr__(self):
        clsname = type(self).__name__
        indices = ints2string(self.index)
        return f'{clsname}(indices={indices})'

    def todict(self):
        return {'name': 'FixAtoms',
                'kwargs': {'indices': self.index.tolist()}}


class FixCom(FixConstraint):
    """Constraint class for fixing the center of mass."""

    def get_removed_dof(self, atoms):
        return 3

    def adjust_positions(self, atoms, new):
        masses = atoms.get_masses()
        old_cm = atoms.get_center_of_mass()
        new_cm = np.dot(masses, new) / masses.sum()
        diff = old_cm - new_cm
        new += diff

    def adjust_momenta(self, atoms, momenta):
        """Adjust momenta so that the center-of-mass velocity is zero."""
        masses = atoms.get_masses()
        velocity_com = momenta.sum(axis=0) / masses.sum()
        momenta -= masses[:, None] * velocity_com

    def adjust_forces(self, atoms, forces):
        # Eqs. (3) and (7) in https://doi.org/10.1021/jp9722824
        masses = atoms.get_masses()
        forces -= masses[:, None] * (masses @ forces) / sum(masses**2)

    def todict(self):
        return {'name': 'FixCom',
                'kwargs': {}}


def ints2string(x, threshold=None):
    """Convert ndarray of ints to string."""
    if threshold is None or len(x) <= threshold:
        return str(x.tolist())
    return str(x[:threshold].tolist())[:-1] + ', ...]'


class FixBondLengths(FixConstraint):
    maxiter = 500

    def __init__(self, pairs, tolerance=1e-13,
                 bondlengths=None, iterations=None):
        """iterations:
                Ignored"""
        self.pairs = np.asarray(pairs)
        self.tolerance = tolerance
        self.bondlengths = bondlengths

    def get_removed_dof(self, atoms):
        return len(self.pairs)

    def adjust_positions(self, atoms, new):
        old = atoms.positions
        masses = atoms.get_masses()

        if self.bondlengths is None:
            self.bondlengths = self.initialize_bond_lengths(atoms)

        for i in range(self.maxiter):
            converged = True
            for j, ab in enumerate(self.pairs):
                a = ab[0]
                b = ab[1]
                cd = self.bondlengths[j]
                r0 = old[a] - old[b]
                d0, _ = find_mic(r0, atoms.cell, atoms.pbc)
                d1 = new[a] - new[b] - r0 + d0
                m = 1 / (1 / masses[a] + 1 / masses[b])
                x = 0.5 * (cd**2 - np.dot(d1, d1)) / np.dot(d0, d1)
                if abs(x) > self.tolerance:
                    new[a] += x * m / masses[a] * d0
                    new[b] -= x * m / masses[b] * d0
                    converged = False
            if converged:
                break
        else:
            raise RuntimeError('Did not converge')

    def adjust_momenta(self, atoms, p):
        old = atoms.positions
        masses = atoms.get_masses()

        if self.bondlengths is None:
            self.bondlengths = self.initialize_bond_lengths(atoms)

        for i in range(self.maxiter):
            converged = True
            for j, ab in enumerate(self.pairs):
                a = ab[0]
                b = ab[1]
                cd = self.bondlengths[j]
                d = old[a] - old[b]
                d, _ = find_mic(d, atoms.cell, atoms.pbc)
                dv = p[a] / masses[a] - p[b] / masses[b]
                m = 1 / (1 / masses[a] + 1 / masses[b])
                x = -np.dot(dv, d) / cd**2
                if abs(x) > self.tolerance:
                    p[a] += x * m * d
                    p[b] -= x * m * d
                    converged = False
            if converged:
                break
        else:
            raise RuntimeError('Did not converge')

    def adjust_forces(self, atoms, forces):
        self.constraint_forces = -forces
        self.adjust_momenta(atoms, forces)
        self.constraint_forces += forces

    def initialize_bond_lengths(self, atoms):
        bondlengths = np.zeros(len(self.pairs))

        for i, ab in enumerate(self.pairs):
            bondlengths[i] = atoms.get_distance(ab[0], ab[1], mic=True)

        return bondlengths

    def get_indices(self):
        return np.unique(self.pairs.ravel())

    def todict(self):
        return {'name': 'FixBondLengths',
                'kwargs': {'pairs': self.pairs.tolist(),
                           'tolerance': self.tolerance}}

    def index_shuffle(self, atoms, ind):
        """Shuffle the indices of the two atoms in this constraint"""
        map = np.zeros(len(atoms), int)
        map[ind] = 1
        n = map.sum()
        map[:] = -1
        map[ind] = range(n)
        pairs = map[self.pairs]
        self.pairs = pairs[(pairs != -1).all(1)]
        if len(self.pairs) == 0:
            raise IndexError('Constraint not part of slice')


def FixBondLength(a1, a2):
    """Fix distance between atoms with indices a1 and a2."""
    return FixBondLengths([(a1, a2)])


class FixLinearTriatomic(FixConstraint):
    """Holonomic constraints for rigid linear triatomic molecules."""

    def __init__(self, triples):
        """Apply RATTLE-type bond constraints between outer atoms n and m
           and linear vectorial constraints to the position of central
           atoms o to fix the geometry of linear triatomic molecules of the
           type:

           n--o--m

           Parameters:

           triples: list
               Indices of the atoms forming the linear molecules to constrain
               as triples. Sequence should be (n, o, m) or (m, o, n).

           When using these constraints in molecular dynamics or structure
           optimizations, atomic forces need to be redistributed within a
           triple. The function redistribute_forces_optimization implements
           the redistribution of forces for structure optimization, while
           the function redistribute_forces_md implements the redistribution
           for molecular dynamics.

           References:

           Ciccotti et al. Molecular Physics 47 (1982)
           :doi:`10.1080/00268978200100942`
        """
        self.triples = np.asarray(triples)
        if self.triples.shape[1] != 3:
            raise ValueError('"triples" has wrong size')
        self.bondlengths = None

    def get_removed_dof(self, atoms):
        return 4 * len(self.triples)

    @property
    def n_ind(self):
        return self.triples[:, 0]

    @property
    def m_ind(self):
        return self.triples[:, 2]

    @property
    def o_ind(self):
        return self.triples[:, 1]

    def initialize(self, atoms):
        masses = atoms.get_masses()
        self.mass_n, self.mass_m, self.mass_o = self.get_slices(masses)

        self.bondlengths = self.initialize_bond_lengths(atoms)
        self.bondlengths_nm = self.bondlengths.sum(axis=1)

        C1 = self.bondlengths[:, ::-1] / self.bondlengths_nm[:, None]
        C2 = (C1[:, 0] ** 2 * self.mass_o * self.mass_m +
              C1[:, 1] ** 2 * self.mass_n * self.mass_o +
              self.mass_n * self.mass_m)
        C2 = C1 / C2[:, None]
        C3 = self.mass_n * C1[:, 1] - self.mass_m * C1[:, 0]
        C3 = C2 * self.mass_o[:, None] * C3[:, None]
        C3[:, 1] *= -1
        C3 = (C3 + 1) / np.vstack((self.mass_n, self.mass_m)).T
        C4 = (C1[:, 0]**2 + C1[:, 1]**2 + 1)
        C4 = C1 / C4[:, None]

        self.C1 = C1
        self.C2 = C2
        self.C3 = C3
        self.C4 = C4

    def adjust_positions(self, atoms, new):
        old = atoms.positions
        new_n, new_m, new_o = self.get_slices(new)

        if self.bondlengths is None:
            self.initialize(atoms)

        r0 = old[self.n_ind] - old[self.m_ind]
        d0, _ = find_mic(r0, atoms.cell, atoms.pbc)
        d1 = new_n - new_m - r0 + d0
        a = np.einsum('ij,ij->i', d0, d0)
        b = np.einsum('ij,ij->i', d1, d0)
        c = np.einsum('ij,ij->i', d1, d1) - self.bondlengths_nm ** 2
        g = (b - (b**2 - a * c)**0.5) / (a * self.C3.sum(axis=1))
        g = g[:, None] * self.C3
        new_n -= g[:, 0, None] * d0
        new_m += g[:, 1, None] * d0
        if np.allclose(d0, r0):
            new_o = (self.C1[:, 0, None] * new_n
                     + self.C1[:, 1, None] * new_m)
        else:
            v1, _ = find_mic(new_n, atoms.cell, atoms.pbc)
            v2, _ = find_mic(new_m, atoms.cell, atoms.pbc)
            rb = self.C1[:, 0, None] * v1 + self.C1[:, 1, None] * v2
            new_o = wrap_positions(rb, atoms.cell, atoms.pbc)

        self.set_slices(new_n, new_m, new_o, new)

    def adjust_momenta(self, atoms, p):
        old = atoms.positions
        p_n, p_m, p_o = self.get_slices(p)

        if self.bondlengths is None:
            self.initialize(atoms)

        mass_nn = self.mass_n[:, None]
        mass_mm = self.mass_m[:, None]
        mass_oo = self.mass_o[:, None]

        d = old[self.n_ind] - old[self.m_ind]
        d, _ = find_mic(d, atoms.cell, atoms.pbc)
        dv = p_n / mass_nn - p_m / mass_mm
        k = np.einsum('ij,ij->i', dv, d) / self.bondlengths_nm ** 2
        k = self.C3 / (self.C3.sum(axis=1)[:, None]) * k[:, None]
        p_n -= k[:, 0, None] * mass_nn * d
        p_m += k[:, 1, None] * mass_mm * d
        p_o = (mass_oo * (self.C1[:, 0, None] * p_n / mass_nn +
                          self.C1[:, 1, None] * p_m / mass_mm))

        self.set_slices(p_n, p_m, p_o, p)

    def adjust_forces(self, atoms, forces):

        if self.bondlengths is None:
            self.initialize(atoms)

        A = self.C4 * np.diff(self.C1)
        A[:, 0] *= -1
        A -= 1
        B = np.diff(self.C4) / (A.sum(axis=1))[:, None]
        A /= (A.sum(axis=1))[:, None]

        self.constraint_forces = -forces
        old = atoms.positions

        fr_n, fr_m, fr_o = self.redistribute_forces_optimization(forces)

        d = old[self.n_ind] - old[self.m_ind]
        d, _ = find_mic(d, atoms.cell, atoms.pbc)
        df = fr_n - fr_m
        k = -np.einsum('ij,ij->i', df, d) / self.bondlengths_nm ** 2
        forces[self.n_ind] = fr_n + k[:, None] * d * A[:, 0, None]
        forces[self.m_ind] = fr_m - k[:, None] * d * A[:, 1, None]
        forces[self.o_ind] = fr_o + k[:, None] * d * B

        self.constraint_forces += forces

    def redistribute_forces_optimization(self, forces):
        """Redistribute forces within a triple when performing structure
        optimizations.

        The redistributed forces needs to be further adjusted using the
        appropriate Lagrange multipliers as implemented in adjust_forces."""
        forces_n, forces_m, forces_o = self.get_slices(forces)
        C1_1 = self.C1[:, 0, None]
        C1_2 = self.C1[:, 1, None]
        C4_1 = self.C4[:, 0, None]
        C4_2 = self.C4[:, 1, None]

        fr_n = ((1 - C4_1 * C1_1) * forces_n -
                C4_1 * (C1_2 * forces_m - forces_o))
        fr_m = ((1 - C4_2 * C1_2) * forces_m -
                C4_2 * (C1_1 * forces_n - forces_o))
        fr_o = ((1 - 1 / (C1_1**2 + C1_2**2 + 1)) * forces_o +
                C4_1 * forces_n + C4_2 * forces_m)

        return fr_n, fr_m, fr_o

    def redistribute_forces_md(self, atoms, forces, rand=False):
        """Redistribute forces within a triple when performing molecular
        dynamics.

        When rand=True, use the equations for random force terms, as
        used e.g. by Langevin dynamics, otherwise apply the standard
        equations for deterministic forces (see Ciccotti et al. Molecular
        Physics 47 (1982))."""
        if self.bondlengths is None:
            self.initialize(atoms)
        forces_n, forces_m, forces_o = self.get_slices(forces)
        C1_1 = self.C1[:, 0, None]
        C1_2 = self.C1[:, 1, None]
        C2_1 = self.C2[:, 0, None]
        C2_2 = self.C2[:, 1, None]
        mass_nn = self.mass_n[:, None]
        mass_mm = self.mass_m[:, None]
        mass_oo = self.mass_o[:, None]
        if rand:
            mr1 = (mass_mm / mass_nn) ** 0.5
            mr2 = (mass_oo / mass_nn) ** 0.5
            mr3 = (mass_nn / mass_mm) ** 0.5
            mr4 = (mass_oo / mass_mm) ** 0.5
        else:
            mr1 = 1.0
            mr2 = 1.0
            mr3 = 1.0
            mr4 = 1.0

        fr_n = ((1 - C1_1 * C2_1 * mass_oo * mass_mm) * forces_n -
                C2_1 * (C1_2 * mr1 * mass_oo * mass_nn * forces_m -
                        mr2 * mass_mm * mass_nn * forces_o))

        fr_m = ((1 - C1_2 * C2_2 * mass_oo * mass_nn) * forces_m -
                C2_2 * (C1_1 * mr3 * mass_oo * mass_mm * forces_n -
                        mr4 * mass_mm * mass_nn * forces_o))

        self.set_slices(fr_n, fr_m, 0.0, forces)

    def get_slices(self, a):
        a_n = a[self.n_ind]
        a_m = a[self.m_ind]
        a_o = a[self.o_ind]

        return a_n, a_m, a_o

    def set_slices(self, a_n, a_m, a_o, a):
        a[self.n_ind] = a_n
        a[self.m_ind] = a_m
        a[self.o_ind] = a_o

    def initialize_bond_lengths(self, atoms):
        bondlengths = np.zeros((len(self.triples), 2))

        for i in range(len(self.triples)):
            bondlengths[i, 0] = atoms.get_distance(self.n_ind[i],
                                                   self.o_ind[i], mic=True)
            bondlengths[i, 1] = atoms.get_distance(self.o_ind[i],
                                                   self.m_ind[i], mic=True)

        return bondlengths

    def get_indices(self):
        return np.unique(self.triples.ravel())

    def todict(self):
        return {'name': 'FixLinearTriatomic',
                'kwargs': {'triples': self.triples.tolist()}}

    def index_shuffle(self, atoms, ind):
        """Shuffle the indices of the three atoms in this constraint"""
        map = np.zeros(len(atoms), int)
        map[ind] = 1
        n = map.sum()
        map[:] = -1
        map[ind] = range(n)
        triples = map[self.triples]
        self.triples = triples[(triples != -1).all(1)]
        if len(self.triples) == 0:
            raise IndexError('Constraint not part of slice')


class FixedMode(FixConstraint):
    """Constrain atoms to move along directions orthogonal to
    a given mode only. Initialize with a mode, such as one produced by
    ase.vibrations.Vibrations.get_mode()."""

    def __init__(self, mode):
        mode = np.asarray(mode)
        self.mode = (mode / np.sqrt((mode**2).sum())).reshape(-1)

    def get_removed_dof(self, atoms):
        return len(atoms)

    def adjust_positions(self, atoms, newpositions):
        newpositions = newpositions.ravel()
        oldpositions = atoms.positions.ravel()
        step = newpositions - oldpositions
        newpositions -= self.mode * np.dot(step, self.mode)

    def adjust_forces(self, atoms, forces):
        forces = forces.ravel()
        forces -= self.mode * np.dot(forces, self.mode)

    def index_shuffle(self, atoms, ind):
        eps = 1e-12
        mode = self.mode.reshape(-1, 3)
        excluded = np.ones(len(mode), dtype=bool)
        excluded[ind] = False
        if (abs(mode[excluded]) > eps).any():
            raise IndexError('All nonzero parts of mode not in slice')
        self.mode = mode[ind].ravel()

    def get_indices(self):
        # This function will never properly work because it works on all
        # atoms and it has no idea how to tell how many atoms it is
        # attached to.  If it is being used, surely the user knows
        # everything is being constrained.
        return []

    def todict(self):
        return {'name': 'FixedMode',
                'kwargs': {'mode': self.mode.tolist()}}

    def __repr__(self):
        return f'FixedMode({self.mode.tolist()})'


def _normalize(direction):
    if np.shape(direction) != (3,):
        raise ValueError("len(direction) is {len(direction)}. Has to be 3")

    direction = np.asarray(direction) / np.linalg.norm(direction)
    return direction


class FixedPlane(IndexedConstraint):
    """
    Constraint object for fixing chosen atoms to only move in a plane.

    The plane is defined by its normal vector *direction*
    """

    def __init__(self, indices, direction):
        """Constrain chosen atoms.

        Parameters
        ----------
        indices : int or list of int
            Index or indices for atoms that should be constrained
        direction : list of 3 int
            Direction of the normal vector

        Examples
        --------
        Fix all Copper atoms to only move in the yz-plane:

        >>> from ase.build import bulk
        >>> from ase.constraints import FixedPlane

        >>> atoms = bulk('Cu', 'fcc', a=3.6)
        >>> c = FixedPlane(
        ...     indices=[atom.index for atom in atoms if atom.symbol == 'Cu'],
        ...     direction=[1, 0, 0],
        ... )
        >>> atoms.set_constraint(c)

        or constrain a single atom with the index 0 to move in the xy-plane:

        >>> c = FixedPlane(indices=0, direction=[0, 0, 1])
        >>> atoms.set_constraint(c)
        """
        super().__init__(indices=indices)
        self.dir = _normalize(direction)

    def adjust_positions(self, atoms, newpositions):
        step = newpositions[self.index] - atoms.positions[self.index]
        newpositions[self.index] -= _projection(step, self.dir)

    def adjust_forces(self, atoms, forces):
        forces[self.index] -= _projection(forces[self.index], self.dir)

    def get_removed_dof(self, atoms):
        return len(self.index)

    def todict(self):
        return {
            'name': 'FixedPlane',
            'kwargs': {'indices': self.index.tolist(),
                       'direction': self.dir.tolist()}
        }

    def __repr__(self):
        return f'FixedPlane(indices={self.index}, {self.dir.tolist()})'


def _projection(vectors, direction):
    dotprods = vectors @ direction
    projection = direction[None, :] * dotprods[:, None]
    return projection


class FixedLine(IndexedConstraint):
    """
    Constrain an atom index or a list of atom indices to move on a line only.

    The line is defined by its vector *direction*
    """

    def __init__(self, indices, direction):
        """Constrain chosen atoms.

        Parameters
        ----------
        indices : int or list of int
            Index or indices for atoms that should be constrained
        direction : list of 3 int
            Direction of the vector defining the line

        Examples
        --------
        Fix all Copper atoms to only move in the x-direction:

        >>> from ase.constraints import FixedLine
        >>> c = FixedLine(
        ...     indices=[atom.index for atom in atoms if atom.symbol == 'Cu'],
        ...     direction=[1, 0, 0],
        ... )
        >>> atoms.set_constraint(c)

        or constrain a single atom with the index 0 to move in the z-direction:

        >>> c = FixedLine(indices=0, direction=[0, 0, 1])
        >>> atoms.set_constraint(c)
        """
        super().__init__(indices)
        self.dir = _normalize(direction)

    def adjust_positions(self, atoms, newpositions):
        step = newpositions[self.index] - atoms.positions[self.index]
        projection = _projection(step, self.dir)
        newpositions[self.index] = atoms.positions[self.index] + projection

    def adjust_forces(self, atoms, forces):
        forces[self.index] = _projection(forces[self.index], self.dir)

    def get_removed_dof(self, atoms):
        return 2 * len(self.index)

    def __repr__(self):
        return f'FixedLine(indices={self.index}, {self.dir.tolist()})'

    def todict(self):
        return {
            'name': 'FixedLine',
            'kwargs': {'indices': self.index.tolist(),
                       'direction': self.dir.tolist()}
        }


class FixCartesian(IndexedConstraint):
    """Fix atoms in the directions of the cartesian coordinates.

    Parameters
    ----------
    a : Sequence[int]
        Indices of atoms to be fixed.
    mask : tuple[bool, bool, bool], default: (True, True, True)
        Cartesian directions to be fixed. (False: unfixed, True: fixed)
    """

    def __init__(self, a, mask=(True, True, True)):
        super().__init__(indices=a)
        self.mask = np.asarray(mask, bool)

    def get_removed_dof(self, atoms: Atoms):
        return self.mask.sum() * len(self.index)

    def adjust_positions(self, atoms: Atoms, new):
        new[self.index] = np.where(
            self.mask[None, :],
            atoms.positions[self.index],
            new[self.index],
        )

    def adjust_forces(self, atoms: Atoms, forces):
        forces[self.index] *= ~self.mask[None, :]

    def todict(self):
        return {'name': 'FixCartesian',
                'kwargs': {'a': self.index.tolist(),
                           'mask': self.mask.tolist()}}

    def __repr__(self):
        name = type(self).__name__
        return f'{name}(indices={self.index.tolist()}, {self.mask.tolist()})'


class FixScaled(IndexedConstraint):
    """Fix atoms in the directions of the unit vectors.

    Parameters
    ----------
    a : Sequence[int]
        Indices of atoms to be fixed.
    mask : tuple[bool, bool, bool], default: (True, True, True)
        Cell directions to be fixed. (False: unfixed, True: fixed)
    """

    def __init__(self, a, mask=(True, True, True), cell=None):
        # XXX The unused cell keyword is there for compatibility
        # with old trajectory files.
        super().__init__(indices=a)
        self.mask = np.asarray(mask, bool)

    def get_removed_dof(self, atoms: Atoms):
        return self.mask.sum() * len(self.index)

    def adjust_positions(self, atoms: Atoms, new):
        cell = atoms.cell
        scaled_old = cell.scaled_positions(atoms.positions[self.index])
        scaled_new = cell.scaled_positions(new[self.index])
        scaled_new[:, self.mask] = scaled_old[:, self.mask]
        new[self.index] = cell.cartesian_positions(scaled_new)

    def adjust_forces(self, atoms: Atoms, forces):
        # Forces are covariant to the coordinate transformation,
        # use the inverse transformations
        cell = atoms.cell
        scaled_forces = cell.cartesian_positions(forces[self.index])
        scaled_forces *= -(self.mask - 1)
        forces[self.index] = cell.scaled_positions(scaled_forces)

    def todict(self):
        return {'name': 'FixScaled',
                'kwargs': {'a': self.index.tolist(),
                           'mask': self.mask.tolist()}}

    def __repr__(self):
        name = type(self).__name__
        return f'{name}(indices={self.index.tolist()}, {self.mask.tolist()})'


# TODO: Better interface might be to use dictionaries in place of very
# nested lists/tuples
class FixInternals(FixConstraint):
    """Constraint object for fixing multiple internal coordinates.

    Allows fixing bonds, angles, dihedrals as well as linear combinations
    of bonds (bondcombos).

    Please provide angular units in degrees using `angles_deg` and
    `dihedrals_deg`.
    Fixing planar angles is not supported at the moment.
    """

    def __init__(self, bonds=None, angles=None, dihedrals=None,
                 angles_deg=None, dihedrals_deg=None,
                 bondcombos=None,
                 mic=False, epsilon=1.e-7):
        """
        A constrained internal coordinate is defined as a nested list:
        '[value, [atom indices]]'. The constraint is initialized with a list of
        constrained internal coordinates, i.e. '[[value, [atom indices]], ...]'.
        If 'value' is None, the current value of the coordinate is constrained.

        Parameters
        ----------
        bonds: nested python list, optional
            List with targetvalue and atom indices defining the fixed bonds,
            i.e. [[targetvalue, [index0, index1]], ...]

        angles_deg: nested python list, optional
            List with targetvalue and atom indices defining the fixedangles,
            i.e. [[targetvalue, [index0, index1, index3]], ...]

        dihedrals_deg: nested python list, optional
            List with targetvalue and atom indices defining the fixed dihedrals,
            i.e. [[targetvalue, [index0, index1, index3]], ...]

        bondcombos: nested python list, optional
            List with targetvalue, atom indices and linear coefficient defining
            the fixed linear combination of bonds,
            i.e. [[targetvalue, [[index0, index1, coefficient_for_bond],
            [index1, index2, coefficient_for_bond]]], ...]

        mic: bool, optional, default: False
            Minimum image convention.

        epsilon: float, optional, default: 1e-7
            Convergence criterion.
        """
        warn_msg = 'Please specify {} in degrees using the {} argument.'
        if angles:
            warn(warn_msg.format('angles', 'angle_deg'), FutureWarning)
            angles = np.asarray(angles)
            angles[:, 0] = angles[:, 0] / np.pi * 180
            angles = angles.tolist()
        else:
            angles = angles_deg
        if dihedrals:
            warn(warn_msg.format('dihedrals', 'dihedrals_deg'), FutureWarning)
            dihedrals = np.asarray(dihedrals)
            dihedrals[:, 0] = dihedrals[:, 0] / np.pi * 180
            dihedrals = dihedrals.tolist()
        else:
            dihedrals = dihedrals_deg

        self.bonds = bonds or []
        self.angles = angles or []
        self.dihedrals = dihedrals or []
        self.bondcombos = bondcombos or []
        self.mic = mic
        self.epsilon = epsilon

        self.n = (len(self.bonds) + len(self.angles) + len(self.dihedrals)
                  + len(self.bondcombos))

        # Initialize these at run-time:
        self.constraints = []
        self.initialized = False

    def get_removed_dof(self, atoms):
        return self.n

    def initialize(self, atoms):
        if self.initialized:
            return
        masses = np.repeat(atoms.get_masses(), 3)
        cell = None
        pbc = None
        if self.mic:
            cell = atoms.cell
            pbc = atoms.pbc
        self.constraints = []
        for data, ConstrClass in [(self.bonds, self.FixBondLengthAlt),
                                  (self.angles, self.FixAngle),
                                  (self.dihedrals, self.FixDihedral),
                                  (self.bondcombos, self.FixBondCombo)]:
            for datum in data:
                targetvalue = datum[0]
                if targetvalue is None:  # set to current value
                    targetvalue = ConstrClass.get_value(atoms, datum[1],
                                                        self.mic)
                constr = ConstrClass(targetvalue, datum[1], masses, cell, pbc)
                self.constraints.append(constr)
        self.initialized = True

    @staticmethod
    def get_bondcombo(atoms, indices, mic=False):
        """Convenience function to return the value of the bondcombo coordinate
        (linear combination of bond lengths) for the given Atoms object 'atoms'.
        Example: Get the current value of the linear combination of two bond
        lengths defined as `bondcombo = [[0, 1, 1.0], [2, 3, -1.0]]`."""
        c = sum(df[2] * atoms.get_distance(*df[:2], mic=mic) for df in indices)
        return c

    def get_subconstraint(self, atoms, definition):
        """Get pointer to a specific subconstraint.
        Identification by its definition via indices (and coefficients)."""
        self.initialize(atoms)
        for subconstr in self.constraints:
            if isinstance(definition[0], Sequence):  # identify combo constraint
                defin = [d + [c] for d, c in zip(subconstr.indices,
                                                 subconstr.coefs)]
                if defin == definition:
                    return subconstr
            else:  # identify primitive constraints by their indices
                if subconstr.indices == [definition]:
                    return subconstr
        raise ValueError('Given `definition` not found on Atoms object.')

    def shuffle_definitions(self, shuffle_dic, internal_type):
        dfns = []  # definitions
        for dfn in internal_type:  # e.g. for bond in self.bonds
            append = True
            new_dfn = [dfn[0], list(dfn[1])]
            for old in dfn[1]:
                if old in shuffle_dic:
                    new_dfn[1][dfn[1].index(old)] = shuffle_dic[old]
                else:
                    append = False
                    break
            if append:
                dfns.append(new_dfn)
        return dfns

    def shuffle_combos(self, shuffle_dic, internal_type):
        dfns = []  # definitions
        for dfn in internal_type:  # i.e. for bondcombo in self.bondcombos
            append = True
            all_indices = [idx[0:-1] for idx in dfn[1]]
            new_dfn = [dfn[0], list(dfn[1])]
            for i, indices in enumerate(all_indices):
                for old in indices:
                    if old in shuffle_dic:
                        new_dfn[1][i][indices.index(old)] = shuffle_dic[old]
                    else:
                        append = False
                        break
                if not append:
                    break
            if append:
                dfns.append(new_dfn)
        return dfns

    def index_shuffle(self, atoms, ind):
        # See docstring of superclass
        self.initialize(atoms)
        shuffle_dic = dict(slice2enlist(ind, len(atoms)))
        shuffle_dic = {old: new for new, old in shuffle_dic.items()}
        self.bonds = self.shuffle_definitions(shuffle_dic, self.bonds)
        self.angles = self.shuffle_definitions(shuffle_dic, self.angles)
        self.dihedrals = self.shuffle_definitions(shuffle_dic, self.dihedrals)
        self.bondcombos = self.shuffle_combos(shuffle_dic, self.bondcombos)
        self.initialized = False
        self.initialize(atoms)
        if len(self.constraints) == 0:
            raise IndexError('Constraint not part of slice')

    def get_indices(self):
        cons = []
        for dfn in self.bonds + self.dihedrals + self.angles:
            cons.extend(dfn[1])
        for dfn in self.bondcombos:
            for partial_dfn in dfn[1]:
                cons.extend(partial_dfn[0:-1])  # last index is the coefficient
        return list(set(cons))

    def todict(self):
        return {'name': 'FixInternals',
                'kwargs': {'bonds': self.bonds,
                           'angles_deg': self.angles,
                           'dihedrals_deg': self.dihedrals,
                           'bondcombos': self.bondcombos,
                           'mic': self.mic,
                           'epsilon': self.epsilon}}

    def adjust_positions(self, atoms, newpos):
        self.initialize(atoms)
        for constraint in self.constraints:
            constraint.setup_jacobian(atoms.positions)
        for j in range(50):
            maxerr = 0.0
            for constraint in self.constraints:
                constraint.adjust_positions(atoms.positions, newpos)
                maxerr = max(abs(constraint.sigma), maxerr)
            if maxerr < self.epsilon:
                return
        msg = 'FixInternals.adjust_positions did not converge.'
        if any(constr.targetvalue > 175. or constr.targetvalue < 5. for constr
                in self.constraints if isinstance(constr, self.FixAngle)):
            msg += (' This may be caused by an almost planar angle.'
                    ' Support for planar angles would require the'
                    ' implementation of ghost, i.e. dummy, atoms.'
                    ' See issue #868.')
        raise ValueError(msg)

    def adjust_forces(self, atoms, forces):
        """Project out translations and rotations and all other constraints"""
        self.initialize(atoms)
        positions = atoms.positions
        N = len(forces)
        list2_constraints = list(np.zeros((6, N, 3)))
        tx, ty, tz, rx, ry, rz = list2_constraints

        list_constraints = [r.ravel() for r in list2_constraints]

        tx[:, 0] = 1.0
        ty[:, 1] = 1.0
        tz[:, 2] = 1.0
        ff = forces.ravel()

        # Calculate the center of mass
        center = positions.sum(axis=0) / N

        rx[:, 1] = -(positions[:, 2] - center[2])
        rx[:, 2] = positions[:, 1] - center[1]
        ry[:, 0] = positions[:, 2] - center[2]
        ry[:, 2] = -(positions[:, 0] - center[0])
        rz[:, 0] = -(positions[:, 1] - center[1])
        rz[:, 1] = positions[:, 0] - center[0]

        # Normalizing transl., rotat. constraints
        for r in list2_constraints:
            r /= np.linalg.norm(r.ravel())

        # Add all angle, etc. constraint vectors
        for constraint in self.constraints:
            constraint.setup_jacobian(positions)
            constraint.adjust_forces(positions, forces)
            list_constraints.insert(0, constraint.jacobian)
        # QR DECOMPOSITION - GRAM SCHMIDT

        list_constraints = [r.ravel() for r in list_constraints]
        aa = np.column_stack(list_constraints)
        (aa, bb) = np.linalg.qr(aa)
        # Projection
        hh = []
        for i, constraint in enumerate(self.constraints):
            hh.append(aa[:, i] * np.row_stack(aa[:, i]))

        txx = aa[:, self.n] * np.row_stack(aa[:, self.n])
        tyy = aa[:, self.n + 1] * np.row_stack(aa[:, self.n + 1])
        tzz = aa[:, self.n + 2] * np.row_stack(aa[:, self.n + 2])
        rxx = aa[:, self.n + 3] * np.row_stack(aa[:, self.n + 3])
        ryy = aa[:, self.n + 4] * np.row_stack(aa[:, self.n + 4])
        rzz = aa[:, self.n + 5] * np.row_stack(aa[:, self.n + 5])
        T = txx + tyy + tzz + rxx + ryy + rzz
        for vec in hh:
            T += vec
        ff = np.dot(T, np.row_stack(ff))
        forces[:, :] -= np.dot(T, np.row_stack(ff)).reshape(-1, 3)

    def __repr__(self):
        constraints = [repr(constr) for constr in self.constraints]
        return f'FixInternals(_copy_init={constraints}, epsilon={self.epsilon})'

    # Classes for internal use in FixInternals
    class FixInternalsBase:
        """Base class for subclasses of FixInternals."""

        def __init__(self, targetvalue, indices, masses, cell, pbc):
            self.targetvalue = targetvalue  # constant target value
            self.indices = [defin[0:-1] for defin in indices]  # indices, defs
            self.coefs = np.asarray([defin[-1] for defin in indices])
            self.masses = masses
            self.jacobian = []  # geometric Jacobian matrix, Wilson B-matrix
            self.sigma = 1.  # difference between current and target value
            self.projected_force = None  # helps optimizers scan along constr.
            self.cell = cell
            self.pbc = pbc

        def finalize_jacobian(self, pos, n_internals, n, derivs):
            """Populate jacobian with derivatives for `n_internals` defined
            internals. n = 2 (bonds), 3 (angles), 4 (dihedrals)."""
            jacobian = np.zeros((n_internals, *pos.shape))
            for i, idx in enumerate(self.indices):
                for j in range(n):
                    jacobian[i, idx[j]] = derivs[i, j]
            jacobian = jacobian.reshape((n_internals, 3 * len(pos)))
            return self.coefs @ jacobian

        def finalize_positions(self, newpos):
            jacobian = self.jacobian / self.masses
            lamda = -self.sigma / (jacobian @ self.get_jacobian(newpos))
            dnewpos = lamda * jacobian
            newpos += dnewpos.reshape(newpos.shape)

        def adjust_forces(self, positions, forces):
            self.projected_forces = ((self.jacobian @ forces.ravel())
                                     * self.jacobian)
            self.jacobian /= np.linalg.norm(self.jacobian)

    class FixBondCombo(FixInternalsBase):
        """Constraint subobject for fixing linear combination of bond lengths
        within FixInternals.

        sum_i( coef_i * bond_length_i ) = constant
        """

        def get_jacobian(self, pos):
            bondvectors = [pos[k] - pos[h] for h, k in self.indices]
            derivs = get_distances_derivatives(bondvectors, cell=self.cell,
                                               pbc=self.pbc)
            return self.finalize_jacobian(pos, len(bondvectors), 2, derivs)

        def setup_jacobian(self, pos):
            self.jacobian = self.get_jacobian(pos)

        def adjust_positions(self, oldpos, newpos):
            bondvectors = [newpos[k] - newpos[h] for h, k in self.indices]
            (_, ), (dists, ) = conditional_find_mic([bondvectors],
                                                    cell=self.cell,
                                                    pbc=self.pbc)
            value = self.coefs @ dists
            self.sigma = value - self.targetvalue
            self.finalize_positions(newpos)

        @staticmethod
        def get_value(atoms, indices, mic):
            return FixInternals.get_bondcombo(atoms, indices, mic)

        def __repr__(self):
            return (f'FixBondCombo({self.targetvalue}, {self.indices}, '
                    '{self.coefs})')

    class FixBondLengthAlt(FixBondCombo):
        """Constraint subobject for fixing bond length within FixInternals.
        Fix distance between atoms with indices a1, a2."""

        def __init__(self, targetvalue, indices, masses, cell, pbc):
            if targetvalue <= 0.:
                raise ZeroDivisionError('Invalid targetvalue for fixed bond')
            indices = [list(indices) + [1.]]  # bond definition with coef 1.
            super().__init__(targetvalue, indices, masses, cell=cell, pbc=pbc)

        @staticmethod
        def get_value(atoms, indices, mic):
            return atoms.get_distance(*indices, mic=mic)

        def __repr__(self):
            return f'FixBondLengthAlt({self.targetvalue}, {self.indices})'

    class FixAngle(FixInternalsBase):
        """Constraint subobject for fixing an angle within FixInternals.

        Convergence is potentially problematic for angles very close to
        0 or 180 degrees as there is a singularity in the Cartesian derivative.
        Fixing planar angles is therefore not supported at the moment.
        """

        def __init__(self, targetvalue, indices, masses, cell, pbc):
            """Fix atom movement to construct a constant angle."""
            if targetvalue <= 0. or targetvalue >= 180.:
                raise ZeroDivisionError('Invalid targetvalue for fixed angle')
            indices = [list(indices) + [1.]]  # angle definition with coef 1.
            super().__init__(targetvalue, indices, masses, cell=cell, pbc=pbc)

        def gather_vectors(self, pos):
            v0 = [pos[h] - pos[k] for h, k, l in self.indices]
            v1 = [pos[l] - pos[k] for h, k, l in self.indices]
            return v0, v1

        def get_jacobian(self, pos):
            v0, v1 = self.gather_vectors(pos)
            derivs = get_angles_derivatives(v0, v1, cell=self.cell,
                                            pbc=self.pbc)
            return self.finalize_jacobian(pos, len(v0), 3, derivs)

        def setup_jacobian(self, pos):
            self.jacobian = self.get_jacobian(pos)

        def adjust_positions(self, oldpos, newpos):
            v0, v1 = self.gather_vectors(newpos)
            value = get_angles(v0, v1, cell=self.cell, pbc=self.pbc)
            self.sigma = value - self.targetvalue
            self.finalize_positions(newpos)

        @staticmethod
        def get_value(atoms, indices, mic):
            return atoms.get_angle(*indices, mic=mic)

        def __repr__(self):
            return f'FixAngle({self.targetvalue}, {self.indices})'

    class FixDihedral(FixInternalsBase):
        """Constraint subobject for fixing a dihedral angle within FixInternals.

        A dihedral becomes undefined when at least one of the inner two angles
        becomes planar. Make sure to avoid this situation.
        """

        def __init__(self, targetvalue, indices, masses, cell, pbc):
            indices = [list(indices) + [1.]]  # dihedral def. with coef 1.
            super().__init__(targetvalue, indices, masses, cell=cell, pbc=pbc)

        def gather_vectors(self, pos):
            v0 = [pos[k] - pos[h] for h, k, l, m in self.indices]
            v1 = [pos[l] - pos[k] for h, k, l, m in self.indices]
            v2 = [pos[m] - pos[l] for h, k, l, m in self.indices]
            return v0, v1, v2

        def get_jacobian(self, pos):
            v0, v1, v2 = self.gather_vectors(pos)
            derivs = get_dihedrals_derivatives(v0, v1, v2, cell=self.cell,
                                               pbc=self.pbc)
            return self.finalize_jacobian(pos, len(v0), 4, derivs)

        def setup_jacobian(self, pos):
            self.jacobian = self.get_jacobian(pos)

        def adjust_positions(self, oldpos, newpos):
            v0, v1, v2 = self.gather_vectors(newpos)
            value = get_dihedrals(v0, v1, v2, cell=self.cell, pbc=self.pbc)
            # apply minimum dihedral difference 'convention': (diff <= 180)
            self.sigma = (value - self.targetvalue + 180) % 360 - 180
            self.finalize_positions(newpos)

        @staticmethod
        def get_value(atoms, indices, mic):
            return atoms.get_dihedral(*indices, mic=mic)

        def __repr__(self):
            return f'FixDihedral({self.targetvalue}, {self.indices})'


class FixParametricRelations(FixConstraint):

    def __init__(
        self,
        indices,
        Jacobian,
        const_shift,
        params=None,
        eps=1e-12,
        use_cell=False,
    ):
        """Constrains the degrees of freedom to act in a reduced parameter
        space defined by the Jacobian

        These constraints are based off the work in:
        https://arxiv.org/abs/1908.01610

        The constraints linearly maps the full 3N degrees of freedom,
        where N is number of active lattice vectors/atoms onto a
        reduced subset of M free parameters, where M <= 3*N. The
        Jacobian matrix and constant shift vector map the full set of
        degrees of freedom onto the reduced parameter space.

        Currently the constraint is set up to handle either atomic
        positions or lattice vectors at one time, but not both. To do
        both simply add a two constraints for each set. This is done
        to keep the mathematics behind the operations separate.

        It would be possible to extend these constraints to allow
        non-linear transformations if functionality to update the
        Jacobian at each position update was included. This would
        require passing an update function evaluate it every time
        adjust_positions is callled.  This is currently NOT supported,
        and there are no plans to implement it in the future.

        Args:
            indices (list of int): indices of the constrained atoms
                (if not None or empty then cell_indices must be None or Empty)
            Jacobian (np.ndarray(shape=(3*len(indices), len(params)))):
                The Jacobian describing
                the parameter space transformation
            const_shift (np.ndarray(shape=(3*len(indices)))):
                A vector describing the constant term
                in the transformation not accounted for in the Jacobian
            params (list of str):
                parameters used in the parametric representation
                if None a list is generated based on the shape of the Jacobian
            eps (float): a small number to compare the similarity of
                numbers and set the precision used
                to generate the constraint expressions
            use_cell (bool): if True then act on the cell object

        """
        self.indices = np.array(indices)
        self.Jacobian = np.array(Jacobian)
        self.const_shift = np.array(const_shift)

        assert self.const_shift.shape[0] == 3 * len(self.indices)
        assert self.Jacobian.shape[0] == 3 * len(self.indices)

        self.eps = eps
        self.use_cell = use_cell

        if params is None:
            params = []
            if self.Jacobian.shape[1] > 0:
                int_fmt_str = "{:0" + \
                    str(int(np.ceil(np.log10(self.Jacobian.shape[1])))) + "d}"
                for param_ind in range(self.Jacobian.shape[1]):
                    params.append("param_" + int_fmt_str.format(param_ind))
        else:
            assert len(params) == self.Jacobian.shape[-1]

        self.params = params

        self.Jacobian_inv = np.linalg.inv(
            self.Jacobian.T @ self.Jacobian) @ self.Jacobian.T

    @classmethod
    def from_expressions(cls, indices, params, expressions,
                         eps=1e-12, use_cell=False):
        """Converts the expressions into a Jacobian Matrix/const_shift
        vector and constructs a FixParametricRelations constraint

        The expressions must be a list like object of size 3*N and
        elements must be ordered as:
        [n_0,i; n_0,j; n_0,k; n_1,i; n_1,j; .... ; n_N-1,i; n_N-1,j; n_N-1,k],
        where i, j, and k are the first, second and third
        component of the atomic position/lattice
        vector. Currently only linear operations are allowed to be
        included in the expressions so
        only terms like:
            - const * param_0
            - sqrt[const] * param_1
            - const * param_0 +/- const * param_1 +/- ... +/- const * param_M
        where const is any real number and param_0, param_1, ..., param_M are
        the parameters passed in
        params, are allowed.

        For example, fractional atomic position constraints for wurtzite are:
        params = ["z1", "z2"]
        expressions = [
            "1.0/3.0", "2.0/3.0", "z1",
            "2.0/3.0", "1.0/3.0", "0.5 + z1",
            "1.0/3.0", "2.0/3.0", "z2",
            "2.0/3.0", "1.0/3.0", "0.5 + z2",
        ]

        For diamond are:
        params = []
        expressions = [
            "0.0", "0.0", "0.0",
            "0.25", "0.25", "0.25",
        ],

        and for stannite are
        params=["x4", "z4"]
        expressions = [
            "0.0", "0.0", "0.0",
            "0.0", "0.5", "0.5",
            "0.75", "0.25", "0.5",
            "0.25", "0.75", "0.5",
            "x4 + z4", "x4 + z4", "2*x4",
            "x4 - z4", "x4 - z4", "-2*x4",
             "0.0", "-1.0 * (x4 + z4)", "x4 - z4",
             "0.0", "x4 - z4", "-1.0 * (x4 + z4)",
        ]

        Args:
            indices (list of int): indices of the constrained atoms
                (if not None or empty then cell_indices must be None or Empty)
            params (list of str): parameters used in the
            parametric representation
            expressions (list of str): expressions used to convert from the
            parametric to the real space representation
            eps (float): a small number to compare the similarity of
                numbers and set the precision used
                to generate the constraint expressions
            use_cell (bool): if True then act on the cell object

        Returns:
            cls(
                indices,
                Jacobian generated from expressions,
                const_shift generated from expressions,
                params,
                eps-12,
                use_cell,
            )
        """
        Jacobian = np.zeros((3 * len(indices), len(params)))
        const_shift = np.zeros(3 * len(indices))

        for expr_ind, expression in enumerate(expressions):
            expression = expression.strip()

            # Convert subtraction to addition
            expression = expression.replace("-", "+(-1.0)*")
            if "+" == expression[0]:
                expression = expression[1:]
            elif "(+" == expression[:2]:
                expression = "(" + expression[2:]

            # Explicitly add leading zeros so when replacing param_1 with 0.0
            # param_11 does not become 0.01
            int_fmt_str = "{:0" + \
                str(int(np.ceil(np.log10(len(params) + 1)))) + "d}"

            param_dct = {}
            param_map = {}

            # Construct a standardized param template for A/B filling
            for param_ind, param in enumerate(params):
                param_str = "param_" + int_fmt_str.format(param_ind)
                param_map[param] = param_str
                param_dct[param_str] = 0.0

            # Replace the parameters according to the map
            # Sort by string length (long to short) to prevent cases like x11
            # becoming f"{param_map["x1"]}1"
            for param in sorted(params, key=lambda s: -1.0 * len(s)):
                expression = expression.replace(param, param_map[param])

            # Partial linearity check
            for express_sec in expression.split("+"):
                in_sec = [param in express_sec for param in param_dct]
                n_params_in_sec = len(np.where(np.array(in_sec))[0])
                if n_params_in_sec > 1:
                    raise ValueError(
                        "FixParametricRelations expressions must be linear.")

            const_shift[expr_ind] = float(
                eval_expression(expression, param_dct))

            for param_ind in range(len(params)):
                param_str = "param_" + int_fmt_str.format(param_ind)
                if param_str not in expression:
                    Jacobian[expr_ind, param_ind] = 0.0
                    continue
                param_dct[param_str] = 1.0
                test_1 = float(eval_expression(expression, param_dct))
                test_1 -= const_shift[expr_ind]
                Jacobian[expr_ind, param_ind] = test_1

                param_dct[param_str] = 2.0
                test_2 = float(eval_expression(expression, param_dct))
                test_2 -= const_shift[expr_ind]
                if abs(test_2 / test_1 - 2.0) > eps:
                    raise ValueError(
                        "FixParametricRelations expressions must be linear.")
                param_dct[param_str] = 0.0

        args = [
            indices,
            Jacobian,
            const_shift,
            params,
            eps,
            use_cell,
        ]
        if cls is FixScaledParametricRelations:
            args = args[:-1]
        return cls(*args)

    @property
    def expressions(self):
        """Generate the expressions represented by the current self.Jacobian
        and self.const_shift objects"""
        expressions = []
        per = int(round(-1 * np.log10(self.eps)))
        fmt_str = "{:." + str(per + 1) + "g}"
        for index, shift_val in enumerate(self.const_shift):
            exp = ""
            if np.all(np.abs(self.Jacobian[index]) < self.eps) or np.abs(
                    shift_val) > self.eps:
                exp += fmt_str.format(shift_val)

            param_exp = ""
            for param_index, jacob_val in enumerate(self.Jacobian[index]):
                abs_jacob_val = np.round(np.abs(jacob_val), per + 1)
                if abs_jacob_val < self.eps:
                    continue

                param = self.params[param_index]
                if param_exp or exp:
                    if jacob_val > -1.0 * self.eps:
                        param_exp += " + "
                    else:
                        param_exp += " - "
                elif (not exp) and (not param_exp) and (
                        jacob_val < -1.0 * self.eps):
                    param_exp += "-"

                if np.abs(abs_jacob_val - 1.0) <= self.eps:
                    param_exp += f"{param:s}"
                else:
                    param_exp += (fmt_str +
                                  "*{:s}").format(abs_jacob_val, param)

            exp += param_exp

            expressions.append(exp)
        return np.array(expressions).reshape((-1, 3))

    def todict(self):
        """Create a dictionary representation of the constraint"""
        return {
            "name": type(self).__name__,
            "kwargs": {
                "indices": self.indices,
                "params": self.params,
                "Jacobian": self.Jacobian,
                "const_shift": self.const_shift,
                "eps": self.eps,
                "use_cell": self.use_cell,
            }
        }

    def __repr__(self):
        """The str representation of the constraint"""
        if len(self.indices) > 1:
            indices_str = "[{:d}, ..., {:d}]".format(
                self.indices[0], self.indices[-1])
        else:
            indices_str = f"[{self.indices[0]:d}]"

        if len(self.params) > 1:
            params_str = "[{:s}, ..., {:s}]".format(
                self.params[0], self.params[-1])
        elif len(self.params) == 1:
            params_str = f"[{self.params[0]:s}]"
        else:
            params_str = "[]"

        return '{:s}({:s}, {:s}, ..., {:e})'.format(
            type(self).__name__,
            indices_str,
            params_str,
            self.eps
        )


class FixScaledParametricRelations(FixParametricRelations):

    def __init__(
        self,
        indices,
        Jacobian,
        const_shift,
        params=None,
        eps=1e-12,
    ):
        """The fractional coordinate version of FixParametricRelations

        All arguments are the same, but since this is for fractional
        coordinates use_cell is false"""
        super().__init__(
            indices,
            Jacobian,
            const_shift,
            params,
            eps,
            False,
        )

    def adjust_contravariant(self, cell, vecs, B):
        """Adjust the values of a set of vectors that are contravariant
        with the unit transformation"""
        scaled = cell.scaled_positions(vecs).flatten()
        scaled = self.Jacobian_inv @ (scaled - B)
        scaled = ((self.Jacobian @ scaled) + B).reshape((-1, 3))

        return cell.cartesian_positions(scaled)

    def adjust_positions(self, atoms, positions):
        """Adjust positions of the atoms to match the constraints"""
        positions[self.indices] = self.adjust_contravariant(
            atoms.cell,
            positions[self.indices],
            self.const_shift,
        )
        positions[self.indices] = self.adjust_B(
            atoms.cell, positions[self.indices])

    def adjust_B(self, cell, positions):
        """Wraps the positions back to the unit cell and adjust B to
        keep track of this change"""
        fractional = cell.scaled_positions(positions)
        wrapped_fractional = (fractional % 1.0) % 1.0
        self.const_shift += np.round(wrapped_fractional - fractional).flatten()
        return cell.cartesian_positions(wrapped_fractional)

    def adjust_momenta(self, atoms, momenta):
        """Adjust momenta of the atoms to match the constraints"""
        momenta[self.indices] = self.adjust_contravariant(
            atoms.cell,
            momenta[self.indices],
            np.zeros(self.const_shift.shape),
        )

    def adjust_forces(self, atoms, forces):
        """Adjust forces of the atoms to match the constraints"""
        # Forces are coavarient to the coordinate transformation, use the
        # inverse transformations
        cart2frac_jacob = np.zeros(2 * (3 * len(atoms),))
        for i_atom in range(len(atoms)):
            cart2frac_jacob[3 * i_atom:3 * (i_atom + 1),
                            3 * i_atom:3 * (i_atom + 1)] = atoms.cell.T

        jacobian = cart2frac_jacob @ self.Jacobian
        jacobian_inv = np.linalg.inv(jacobian.T @ jacobian) @ jacobian.T

        reduced_forces = jacobian.T @ forces.flatten()
        forces[self.indices] = (jacobian_inv.T @ reduced_forces).reshape(-1, 3)

    def todict(self):
        """Create a dictionary representation of the constraint"""
        dct = super().todict()
        del dct["kwargs"]["use_cell"]
        return dct


class FixCartesianParametricRelations(FixParametricRelations):

    def __init__(
        self,
        indices,
        Jacobian,
        const_shift,
        params=None,
        eps=1e-12,
        use_cell=False,
    ):
        """The Cartesian coordinate version of FixParametricRelations"""
        super().__init__(
            indices,
            Jacobian,
            const_shift,
            params,
            eps,
            use_cell,
        )

    def adjust_contravariant(self, vecs, B):
        """Adjust the values of a set of vectors that are contravariant with
        the unit transformation"""
        vecs = self.Jacobian_inv @ (vecs.flatten() - B)
        vecs = ((self.Jacobian @ vecs) + B).reshape((-1, 3))
        return vecs

    def adjust_positions(self, atoms, positions):
        """Adjust positions of the atoms to match the constraints"""
        if self.use_cell:
            return
        positions[self.indices] = self.adjust_contravariant(
            positions[self.indices],
            self.const_shift,
        )

    def adjust_momenta(self, atoms, momenta):
        """Adjust momenta of the atoms to match the constraints"""
        if self.use_cell:
            return
        momenta[self.indices] = self.adjust_contravariant(
            momenta[self.indices],
            np.zeros(self.const_shift.shape),
        )

    def adjust_forces(self, atoms, forces):
        """Adjust forces of the atoms to match the constraints"""
        if self.use_cell:
            return

        forces_reduced = self.Jacobian.T @ forces[self.indices].flatten()
        forces[self.indices] = (self.Jacobian_inv.T @
                                forces_reduced).reshape(-1, 3)

    def adjust_cell(self, atoms, cell):
        """Adjust the cell of the atoms to match the constraints"""
        if not self.use_cell:
            return
        cell[self.indices] = self.adjust_contravariant(
            cell[self.indices],
            np.zeros(self.const_shift.shape),
        )

    def adjust_stress(self, atoms, stress):
        """Adjust the stress of the atoms to match the constraints"""
        if not self.use_cell:
            return

        stress_3x3 = voigt_6_to_full_3x3_stress(stress)
        stress_reduced = self.Jacobian.T @ stress_3x3[self.indices].flatten()
        stress_3x3[self.indices] = (
            self.Jacobian_inv.T @ stress_reduced).reshape(-1, 3)

        stress[:] = full_3x3_to_voigt_6_stress(stress_3x3)


class Hookean(FixConstraint):
    """Applies a Hookean restorative force between a pair of atoms, an atom
    and a point, or an atom and a plane."""

    def __init__(self, a1, a2, k, rt=None):
        """Forces two atoms to stay close together by applying no force if
        they are below a threshold length, rt, and applying a Hookean
        restorative force when the distance between them exceeds rt. Can
        also be used to tether an atom to a fixed point in space or to a
        distance above a plane.

        a1 : int
           Index of atom 1
        a2 : one of three options
           1) index of atom 2
           2) a fixed point in cartesian space to which to tether a1
           3) a plane given as (A, B, C, D) in A x + B y + C z + D = 0.
        k : float
           Hooke's law (spring) constant to apply when distance
           exceeds threshold_length. Units of eV A^-2.
        rt : float
           The threshold length below which there is no force. The
           length is 1) between two atoms, 2) between atom and point.
           This argument is not supplied in case 3. Units of A.

        If a plane is specified, the Hooke's law force is applied if the atom
        is on the normal side of the plane. For instance, the plane with
        (A, B, C, D) = (0, 0, 1, -7) defines a plane in the xy plane with a z
        intercept of +7 and a normal vector pointing in the +z direction.
        If the atom has z > 7, then a downward force would be applied of
        k * (atom.z - 7). The same plane with the normal vector pointing in
        the -z direction would be given by (A, B, C, D) = (0, 0, -1, 7).

        References:

           Andrew A. Peterson,  Topics in Catalysis volume 57, pages40–53 (2014)
           https://link.springer.com/article/10.1007%2Fs11244-013-0161-8
        """

        if isinstance(a2, int):
            self._type = 'two atoms'
            self.indices = [a1, a2]
        elif len(a2) == 3:
            self._type = 'point'
            self.index = a1
            self.origin = np.array(a2)
        elif len(a2) == 4:
            self._type = 'plane'
            self.index = a1
            self.plane = a2
        else:
            raise RuntimeError('Unknown type for a2')
        self.threshold = rt
        self.spring = k

    def get_removed_dof(self, atoms):
        return 0

    def todict(self):
        dct = {'name': 'Hookean'}
        dct['kwargs'] = {'rt': self.threshold,
                         'k': self.spring}
        if self._type == 'two atoms':
            dct['kwargs']['a1'] = self.indices[0]
            dct['kwargs']['a2'] = self.indices[1]
        elif self._type == 'point':
            dct['kwargs']['a1'] = self.index
            dct['kwargs']['a2'] = self.origin
        elif self._type == 'plane':
            dct['kwargs']['a1'] = self.index
            dct['kwargs']['a2'] = self.plane
        else:
            raise NotImplementedError(f'Bad type: {self._type}')
        return dct

    def adjust_positions(self, atoms, newpositions):
        pass

    def adjust_momenta(self, atoms, momenta):
        pass

    def adjust_forces(self, atoms, forces):
        positions = atoms.positions
        if self._type == 'plane':
            A, B, C, D = self.plane
            x, y, z = positions[self.index]
            d = ((A * x + B * y + C * z + D) /
                 np.sqrt(A**2 + B**2 + C**2))
            if d < 0:
                return
            magnitude = self.spring * d
            direction = - np.array((A, B, C)) / np.linalg.norm((A, B, C))
            forces[self.index] += direction * magnitude
            return
        if self._type == 'two atoms':
            p1, p2 = positions[self.indices]
        elif self._type == 'point':
            p1 = positions[self.index]
            p2 = self.origin
        displace, _ = find_mic(p2 - p1, atoms.cell, atoms.pbc)
        bondlength = np.linalg.norm(displace)
        if bondlength > self.threshold:
            magnitude = self.spring * (bondlength - self.threshold)
            direction = displace / np.linalg.norm(displace)
            if self._type == 'two atoms':
                forces[self.indices[0]] += direction * magnitude
                forces[self.indices[1]] -= direction * magnitude
            else:
                forces[self.index] += direction * magnitude

    def adjust_potential_energy(self, atoms):
        """Returns the difference to the potential energy due to an active
        constraint. (That is, the quantity returned is to be added to the
        potential energy.)"""
        positions = atoms.positions
        if self._type == 'plane':
            A, B, C, D = self.plane
            x, y, z = positions[self.index]
            d = ((A * x + B * y + C * z + D) /
                 np.sqrt(A**2 + B**2 + C**2))
            if d > 0:
                return 0.5 * self.spring * d**2
            else:
                return 0.
        if self._type == 'two atoms':
            p1, p2 = positions[self.indices]
        elif self._type == 'point':
            p1 = positions[self.index]
            p2 = self.origin
        displace, _ = find_mic(p2 - p1, atoms.cell, atoms.pbc)
        bondlength = np.linalg.norm(displace)
        if bondlength > self.threshold:
            return 0.5 * self.spring * (bondlength - self.threshold)**2
        else:
            return 0.

    def get_indices(self):
        if self._type == 'two atoms':
            return self.indices
        elif self._type == 'point':
            return self.index
        elif self._type == 'plane':
            return self.index

    def index_shuffle(self, atoms, ind):
        # See docstring of superclass
        if self._type == 'two atoms':
            newa = [-1, -1]  # Signal error
            for new, old in slice2enlist(ind, len(atoms)):
                for i, a in enumerate(self.indices):
                    if old == a:
                        newa[i] = new
            if newa[0] == -1 or newa[1] == -1:
                raise IndexError('Constraint not part of slice')
            self.indices = newa
        elif (self._type == 'point') or (self._type == 'plane'):
            newa = -1   # Signal error
            for new, old in slice2enlist(ind, len(atoms)):
                if old == self.index:
                    newa = new
                    break
            if newa == -1:
                raise IndexError('Constraint not part of slice')
            self.index = newa

    def __repr__(self):
        if self._type == 'two atoms':
            return 'Hookean(%d, %d)' % tuple(self.indices)
        elif self._type == 'point':
            return 'Hookean(%d) to cartesian' % self.index
        else:
            return 'Hookean(%d) to plane' % self.index


class ExternalForce(FixConstraint):
    """Constraint object for pulling two atoms apart by an external force.

    You can combine this constraint for example with FixBondLength but make
    sure that *ExternalForce* comes first in the list if there are overlaps
    between atom1-2 and atom3-4:

    >>> from ase.build import bulk

    >>> atoms = bulk('Cu', 'fcc', a=3.6)
    >>> atom1, atom2, atom3, atom4 = atoms[:4]
    >>> fext = 1.0
    >>> con1 = ExternalForce(atom1, atom2, f_ext)
    >>> con2 = FixBondLength(atom3, atom4)
    >>> atoms.set_constraint([con1, con2])

    see ase/test/external_force.py"""

    def __init__(self, a1, a2, f_ext):
        self.indices = [a1, a2]
        self.external_force = f_ext

    def get_removed_dof(self, atoms):
        return 0

    def adjust_positions(self, atoms, new):
        pass

    def adjust_forces(self, atoms, forces):
        dist = np.subtract.reduce(atoms.positions[self.indices])
        force = self.external_force * dist / np.linalg.norm(dist)
        forces[self.indices] += (force, -force)

    def adjust_potential_energy(self, atoms):
        dist = np.subtract.reduce(atoms.positions[self.indices])
        return -np.linalg.norm(dist) * self.external_force

    def index_shuffle(self, atoms, ind):
        """Shuffle the indices of the two atoms in this constraint"""
        newa = [-1, -1]  # Signal error
        for new, old in slice2enlist(ind, len(atoms)):
            for i, a in enumerate(self.indices):
                if old == a:
                    newa[i] = new
        if newa[0] == -1 or newa[1] == -1:
            raise IndexError('Constraint not part of slice')
        self.indices = newa

    def __repr__(self):
        return 'ExternalForce(%d, %d, %f)' % (self.indices[0],
                                              self.indices[1],
                                              self.external_force)

    def todict(self):
        return {'name': 'ExternalForce',
                'kwargs': {'a1': self.indices[0], 'a2': self.indices[1],
                           'f_ext': self.external_force}}


class MirrorForce(FixConstraint):
    """Constraint object for mirroring the force between two atoms.

    This class is designed to find a transition state with the help of a
    single optimization. It can be used if the transition state belongs to a
    bond breaking reaction. First the given bond length will be fixed until
    all other degrees of freedom are optimized, then the forces of the two
    atoms will be mirrored to find the transition state. The mirror plane is
    perpendicular to the connecting line of the atoms. Transition states in
    dependence of the force can be obtained by stretching the molecule and
    fixing its total length with *FixBondLength* or by using *ExternalForce*
    during the optimization with *MirrorForce*.

    Parameters
    ----------
    a1: int
        First atom index.
    a2: int
        Second atom index.
    max_dist: float
        Upper limit of the bond length interval where the transition state
        can be found.
    min_dist: float
        Lower limit of the bond length interval where the transition state
        can be found.
    fmax: float
        Maximum force used for the optimization.

    Notes
    -----
    You can combine this constraint for example with FixBondLength but make
    sure that *MirrorForce* comes first in the list if there are overlaps
    between atom1-2 and atom3-4:

    >>> from ase.build import bulk

    >>> atoms = bulk('Cu', 'fcc', a=3.6)
    >>> atom1, atom2, atom3, atom4 = atoms[:4]
    >>> con1 = MirrorForce(atom1, atom2)
    >>> con2 = FixBondLength(atom3, atom4)
    >>> atoms.set_constraint([con1, con2])

    """

    def __init__(self, a1, a2, max_dist=2.5, min_dist=1., fmax=0.1):
        self.indices = [a1, a2]
        self.min_dist = min_dist
        self.max_dist = max_dist
        self.fmax = fmax

    def adjust_positions(self, atoms, new):
        pass

    def adjust_forces(self, atoms, forces):
        dist = np.subtract.reduce(atoms.positions[self.indices])
        d = np.linalg.norm(dist)
        if (d < self.min_dist) or (d > self.max_dist):
            # Stop structure optimization
            forces[:] *= 0
            return
        dist /= d
        df = np.subtract.reduce(forces[self.indices])
        f = df.dot(dist)
        con_saved = atoms.constraints
        try:
            con = [con for con in con_saved
                   if not isinstance(con, MirrorForce)]
            atoms.set_constraint(con)
            forces_copy = atoms.get_forces()
        finally:
            atoms.set_constraint(con_saved)
        df1 = -1 / 2. * f * dist
        forces_copy[self.indices] += (df1, -df1)
        # Check if forces would be converged if the bond with mirrored forces
        # would also be fixed
        if (forces_copy**2).sum(axis=1).max() < self.fmax**2:
            factor = 1.
        else:
            factor = 0.
        df1 = -(1 + factor) / 2. * f * dist
        forces[self.indices] += (df1, -df1)

    def index_shuffle(self, atoms, ind):
        """Shuffle the indices of the two atoms in this constraint

        """
        newa = [-1, -1]  # Signal error
        for new, old in slice2enlist(ind, len(atoms)):
            for i, a in enumerate(self.indices):
                if old == a:
                    newa[i] = new
        if newa[0] == -1 or newa[1] == -1:
            raise IndexError('Constraint not part of slice')
        self.indices = newa

    def __repr__(self):
        return 'MirrorForce(%d, %d, %f, %f, %f)' % (
            self.indices[0], self.indices[1], self.max_dist, self.min_dist,
            self.fmax)

    def todict(self):
        return {'name': 'MirrorForce',
                'kwargs': {'a1': self.indices[0], 'a2': self.indices[1],
                           'max_dist': self.max_dist,
                           'min_dist': self.min_dist, 'fmax': self.fmax}}


class MirrorTorque(FixConstraint):
    """Constraint object for mirroring the torque acting on a dihedral
    angle defined by four atoms.

    This class is designed to find a transition state with the help of a
    single optimization. It can be used if the transition state belongs to a
    cis-trans-isomerization with a change of dihedral angle. First the given
    dihedral angle will be fixed until all other degrees of freedom are
    optimized, then the torque acting on the dihedral angle will be mirrored
    to find the transition state. Transition states in
    dependence of the force can be obtained by stretching the molecule and
    fixing its total length with *FixBondLength* or by using *ExternalForce*
    during the optimization with *MirrorTorque*.

    This constraint can be used to find
    transition states of cis-trans-isomerization.

    a1    a4
    |      |
    a2 __ a3

    Parameters
    ----------
    a1: int
        First atom index.
    a2: int
        Second atom index.
    a3: int
        Third atom index.
    a4: int
        Fourth atom index.
    max_angle: float
        Upper limit of the dihedral angle interval where the transition state
        can be found.
    min_angle: float
        Lower limit of the dihedral angle interval where the transition state
        can be found.
    fmax: float
        Maximum force used for the optimization.

    Notes
    -----
    You can combine this constraint for example with FixBondLength but make
    sure that *MirrorTorque* comes first in the list if there are overlaps
    between atom1-4 and atom5-6:

    >>> from ase.build import bulk

    >>> atoms = bulk('Cu', 'fcc', a=3.6)
    >>> atom1, atom2, atom3, atom4, atom5, atom6 = atoms[:6]
    >>> con1 = MirrorTorque(atom1, atom2, atom3, atom4)
    >>> con2 = FixBondLength(atom5, atom6)
    >>> atoms.set_constraint([con1, con2])

    """

    def __init__(self, a1, a2, a3, a4, max_angle=2 * np.pi, min_angle=0.,
                 fmax=0.1):
        self.indices = [a1, a2, a3, a4]
        self.min_angle = min_angle
        self.max_angle = max_angle
        self.fmax = fmax

    def adjust_positions(self, atoms, new):
        pass

    def adjust_forces(self, atoms, forces):
        angle = atoms.get_dihedral(self.indices[0], self.indices[1],
                                   self.indices[2], self.indices[3])
        angle *= np.pi / 180.
        if (angle < self.min_angle) or (angle > self.max_angle):
            # Stop structure optimization
            forces[:] *= 0
            return
        p = atoms.positions[self.indices]
        f = forces[self.indices]

        f0 = (f[1] + f[2]) / 2.
        ff = f - f0
        p0 = (p[2] + p[1]) / 2.
        m0 = np.cross(p[1] - p0, ff[1]) / (p[1] - p0).dot(p[1] - p0)
        fff = ff - np.cross(m0, p - p0)
        d1 = np.cross(np.cross(p[1] - p0, p[0] - p[1]), p[1] - p0) / \
            (p[1] - p0).dot(p[1] - p0)
        d2 = np.cross(np.cross(p[2] - p0, p[3] - p[2]), p[2] - p0) / \
            (p[2] - p0).dot(p[2] - p0)
        omegap1 = (np.cross(d1, fff[0]) / d1.dot(d1)).dot(p[1] - p0) / \
            np.linalg.norm(p[1] - p0)
        omegap2 = (np.cross(d2, fff[3]) / d2.dot(d2)).dot(p[2] - p0) / \
            np.linalg.norm(p[2] - p0)
        omegap = omegap1 + omegap2
        con_saved = atoms.constraints
        try:
            con = [con for con in con_saved
                   if not isinstance(con, MirrorTorque)]
            atoms.set_constraint(con)
            forces_copy = atoms.get_forces()
        finally:
            atoms.set_constraint(con_saved)
        df1 = -1 / 2. * omegap * np.cross(p[1] - p0, d1) / \
            np.linalg.norm(p[1] - p0)
        df2 = -1 / 2. * omegap * np.cross(p[2] - p0, d2) / \
            np.linalg.norm(p[2] - p0)
        forces_copy[self.indices] += (df1, [0., 0., 0.], [0., 0., 0.], df2)
        # Check if forces would be converged if the dihedral angle with
        # mirrored torque would also be fixed
        if (forces_copy**2).sum(axis=1).max() < self.fmax**2:
            factor = 1.
        else:
            factor = 0.
        df1 = -(1 + factor) / 2. * omegap * np.cross(p[1] - p0, d1) / \
            np.linalg.norm(p[1] - p0)
        df2 = -(1 + factor) / 2. * omegap * np.cross(p[2] - p0, d2) / \
            np.linalg.norm(p[2] - p0)
        forces[self.indices] += (df1, [0., 0., 0.], [0., 0., 0.], df2)

    def index_shuffle(self, atoms, ind):
        # See docstring of superclass
        indices = []
        for new, old in slice2enlist(ind, len(atoms)):
            if old in self.indices:
                indices.append(new)
        if len(indices) == 0:
            raise IndexError('All indices in MirrorTorque not part of slice')
        self.indices = np.asarray(indices, int)

    def __repr__(self):
        return 'MirrorTorque(%d, %d, %d, %d, %f, %f, %f)' % (
            self.indices[0], self.indices[1], self.indices[2],
            self.indices[3], self.max_angle, self.min_angle, self.fmax)

    def todict(self):
        return {'name': 'MirrorTorque',
                'kwargs': {'a1': self.indices[0], 'a2': self.indices[1],
                           'a3': self.indices[2], 'a4': self.indices[3],
                           'max_angle': self.max_angle,
                           'min_angle': self.min_angle, 'fmax': self.fmax}}


class FixExternals(FixConstraint):
    """This constraint is used to constrain the principle axes of inertia as
    well as the center of mass of a chosen set of atoms. For a given set of N
    atoms, where N>1, there exist 3N-6 internal degrees of freedom
    (3N-5 if linear), and 6 external degrees of freedom (5 if linear). The
    internal degrees of freedom are defined in terms of bond lengths, bond
    angles, and dihedral angles. Here, the six external degrees of freedom are
    defined in terms of the three angles formed between the principle axes and
    the coordinate system, as well as the three components of the atoms’
    center of mass. This class constrains a set of atoms to travel in directions
    in which the principle axes of inertia, as well as the center of mass are
    fixed.
    """
    def __init__(
            self,
            atoms: Atoms,
            indices: list):

        """
atoms : ase.atoms.Atoms object
    An Atoms object
indices : list
    A list of indices that will be constrained by FixExternals.
    This list should contain 2 or more atoms.

This constraint was originally envisioned to be used to constrain an
adsorbate on a metal surface, but can be used on any system as long as
the number of constrained atoms is greater than 1. Below is a
hypothetical example where methanol is placed over a fixed copper
surface and is relaxed using BFGS as the optimizer and EMT as the
calculator:

>>> from ase.calculators.emt import EMT
>>> from ase.optimize import BFGS
>>> from ase.constraints import FixExternals, FixAtoms
>>> from ase.build import fcc111, add_adsorbate, molecule

>>> atoms = fcc111(symbol='Cu', size=[3, 3, 4], a=3.58)
>>> adsorbate = molecule('CH3OH')
>>> add_adsorbate(atoms, adsorbate, 2.5, 'ontop')
>>> atoms.center(vacuum=8.5, axis=2)
>>> indices = [36, 37, 38, 39, 40, 41]
>>> c1 = FixExternals(atoms, indices)
>>> c2 = FixAtoms(indices=[atom.index for atom in atoms if atom.symbol == 'Cu'])
>>> atoms.set_constraint([c1, c2])
>>> atoms.calc = EMT()
>>> dyn = BFGS(atoms)
>>> dyn.run(fmax=0.05)
        """

        self.atoms = atoms
        self.indices = indices
        if len(self.indices) < 2:
            raise ValueError('Atoms object must contain 2 or more atoms')
        inertia_info = atoms[self.indices].get_moments_of_inertia(vectors=True)
        self.principle_axes = np.transpose(inertia_info[1])
        self.center_of_mass = atoms[self.indices].get_center_of_mass()
        self.dx = 0.2
        self.space_orthogonal_to_constraint = np.identity(3 * len(self.indices))

    def rot_x(self, x):
        """These three functions return the rotational matrices for rotation
        about the three cartesian axes."""
        return np.array(((np.cos(x), -np.sin(x), 0),
                        (np.sin(x), np.cos(x), 0), (0, 0, 1)))

    def rot_y(self, y):
        return np.array(((np.cos(y), 0, np.sin(y)),
                        (0, 1, 0), (-np.sin(y), 0, np.cos(y))))

    def rot_z(self, z):
        return np.array(((1, 0, 0), (0, np.cos(z),
                        -np.sin(z)), (0, np.sin(z), np.cos(z))))

    def sort_principle_axes(self, principle_axes: np.ndarray):
        """Reorders the vectors corresponding the the principle axes such that
        the the axis of the current step that forms the smallest absolute
        dot product with the first axis of the initial structure is placed
        first. Then the axis from the two that are left from the current step
        that forms the smallest absolute dot product with the second axis from
        the initial structure is placed second. The remaining unchosen axis of
        the current step is placed last.

        principle_axis : a 3 by 3 np.ndarray
        """
        tmp_axes = np.zeros([3, 3])
        for i in range(3):
            d1 = np.dot(principle_axes[:, 0], self.principle_axes[:, i])
            d2 = np.dot(principle_axes[:, 1], self.principle_axes[:, i])
            d3 = np.dot(principle_axes[:, 2], self.principle_axes[:, i])
            if abs(d1) > abs(d2) and abs(d1) > abs(d3):
                if d1 <= 0:
                    tmp_axes[:, i] = -principle_axes[:, 0]
                else:
                    tmp_axes[:, i] = principle_axes[:, 0]
                principle_axes[:, 0] = 0
            if abs(d2) > abs(d1) and abs(d2) > abs(d3):
                if d2 <= 0:
                    tmp_axes[:, i] = -principle_axes[:, 1]
                else:
                    tmp_axes[:, i] = principle_axes[:, 1]
                principle_axes[:, 1] = 0
            if abs(d3) > abs(d2) and abs(d3) > abs(d1):
                if d3 <= 0:
                    tmp_axes[:, i] = -principle_axes[:, 2]
                else:
                    tmp_axes[:, i] = principle_axes[:, 2]
                principle_axes[:, 2] = 0
        return tmp_axes

    def adjust_rotation(self, adsorbate: Atoms):
        """Finds a rotational matrix that maps the principle axes of the
        current structure back to those of the initial structure, and
        multiplies this matrix by the center of mass coordinates of the
        adsorbate.

        adsorbate : ase.atoms.Atoms object
        """
        com = adsorbate.get_center_of_mass()
        pos = adsorbate.get_positions()
        pos_com = pos - com
        principle_axes_and_moments = \
            adsorbate.get_moments_of_inertia(vectors=True)
        principle_axes = self.sort_principle_axes(
            np.transpose(principle_axes_and_moments[1]))
        A_solve = np.matmul(self.principle_axes, inv(principle_axes))
        A_solve = A_solve.flatten()

        def f(x):
            x0, x1, x2 = x
            A = np.dot(np.dot(self.rot_x(x2), self.rot_y(x1)), self.rot_z(x0))
            A = A.flatten()
            return A

        def system(x, b=A_solve):
            return (f(x) - b)

        x = least_squares(system, np.asarray((0., 0., 0.)), gtol=1e-12)
        self.angles = np.copy(x.x)
        x0, x1, x2 = x.x
        A = np.dot(np.dot(self.rot_x(x2), self.rot_y(x1)), self.rot_z(x0))
        mapped_ads = np.transpose(np.matmul(A, np.transpose(pos_com)))
        return mapped_ads + self.center_of_mass

    def get_subspace(self, adsorbate: Atoms):
        """Defines a Jacobian matrix where the first three rows are derivatives
        of the center of mass with respect to the adsorbates 3N coordinates.
        The last 9 rows correspond to derivatives of the entries in the three
        positional arguments across the three principle axes with respect to
        changes in the adsorbates 3N cartesian coordinates. Then the 3N-6 null
        vectors associated with the smallest eigenvalues are taken to describe
        the orthonormal space that exists outside of the constrained space.
        It is important  to note that this way of defining the constraint traps
        it to a linear space that changes with each geometry step.

        adsorbate : ase.atoms.Atoms object
        """
        h = 1e-4
        com = adsorbate.get_center_of_mass()
        pos = adsorbate.get_positions()
        pos_com = pos - com
        J = np.zeros([12, 3 * len(pos)])
        for i in range(len(pos)):
            for j in range(3):
                fi = np.copy(pos_com)
                ff = np.copy(pos_com)
                fi[i, j] = fi[i, j] - h
                ff[i, j] = ff[i, j] + h
                fi_ads = adsorbate.copy()
                ff_ads = adsorbate.copy()
                ff_ads.positions = ff
                fi_ads.positions = fi
                fi_com = fi_ads.get_center_of_mass()
                ff_com = ff_ads.get_center_of_mass()
                fi_inert = fi_ads.get_moments_of_inertia(vectors=True)
                fi_Ivec = self.sort_principle_axes(np.transpose(fi_inert[1]))
                ff_inert = ff_ads.get_moments_of_inertia(vectors=True)
                ff_Ivec = self.sort_principle_axes(np.transpose(ff_inert[1]))
                J[0, (3 * i + j)] = (ff_com[0] - fi_com[0]) / (2. * h)
                J[1, (3 * i + j)] = (ff_com[1] - fi_com[1]) / (2. * h)
                J[2, (3 * i + j)] = (ff_com[2] - fi_com[2]) / (2. * h)
                J[3, (3 * i + j)] = (ff_Ivec[0, 0] - fi_Ivec[0, 0]) / (2. * h)
                J[4, (3 * i + j)] = (ff_Ivec[0, 1] - fi_Ivec[0, 1]) / (2. * h)
                J[5, (3 * i + j)] = (ff_Ivec[0, 2] - fi_Ivec[0, 2]) / (2. * h)
                J[6, (3 * i + j)] = (ff_Ivec[1, 0] - fi_Ivec[1, 0]) / (2. * h)
                J[7, (3 * i + j)] = (ff_Ivec[1, 1] - fi_Ivec[1, 1]) / (2. * h)
                J[8, (3 * i + j)] = (ff_Ivec[1, 2] - fi_Ivec[1, 2]) / (2. * h)
                J[9, (3 * i + j)] = (ff_Ivec[2, 0] - fi_Ivec[2, 0]) / (2. * h)
                J[10, (3 * i + j)] = (ff_Ivec[2, 1] - fi_Ivec[2, 1]) / (2. * h)
                J[11, (3 * i + j)] = (ff_Ivec[2, 2] - fi_Ivec[2, 2]) / (2. * h)

        u, s, v = svd(J)
        if len(self.indices) == 2:
            rcond = np.mean(s[4:6]) / s[0]
        else:
            rcond = np.mean(s[5:7]) / s[0]
        J_sub = null_space(J, rcond)
        self.space_orthogonal_to_constraint = J_sub
        return J_sub

    def adjust_positions(self, atoms, newpositions):
        """First this function identifies the step that was taken in 3N space
        and projects out the portion of the step that was taken outside of the
        current steps constrained space. This step is critical when using second
        order optimizers! The identified step is then scaled down and rotated
        such that its principle axes are identical to the initial structure and
        the that the largest atomic displacement after rotation remains
        smaller than 0.2 angstroms"""
        indx = self.indices
        dpos = np.copy(newpositions - atoms.positions)
        dpos_1D = dpos[indx, :].reshape(-1)
        tmp_dpos = np.zeros(3 * len(indx))
        for i in range(np.shape(self.space_orthogonal_to_constraint)[1]):
            coef = np.copy(np.dot(
                self.space_orthogonal_to_constraint[:, i], dpos_1D))
            tmp_dpos += (coef * self.space_orthogonal_to_constraint[:, i])
        dpos[indx, :] = tmp_dpos.reshape(-1, 3)
        ads_ref = atoms[indx].copy()
        ads_ref.positions += dpos[indx, :]
        ads_ref.positions = np.copy(self.adjust_rotation(ads_ref))
        maxstep = np.max(abs(ads_ref.positions - atoms.positions[indx]))
        dxstep = 0
        while maxstep >= 0.2:
            scale = (0.2 / maxstep)
            dxstep += 1
            dpos *= scale
            ads_ref.positions = np.copy(atoms.positions[indx] + dpos[indx])
            ads_ref.positions = np.copy(self.adjust_rotation(ads_ref))
            maxstep = np.max(abs(ads_ref.positions - atoms.positions[indx]))
        newpositions[indx] = ads_ref.positions
        self.dx = np.mean(abs(newpositions - atoms.positions))
        return newpositions

    def adjust_forces(self, atoms, forces):
        """The components of the force vector that exist outside of the current
        steps constrained space are projected out."""
        indx = self.indices
        ads_ref = atoms[indx].copy()
        J_sub = self.get_subspace(ads_ref)
        forces_1D = forces[indx, :].reshape(-1)
        tmp_forces = np.zeros(3 * len(ads_ref))
        for i in range(np.shape(J_sub)[1]):
            coef = np.copy(np.dot(J_sub[:, i], forces_1D))
            tmp_forces += (coef * J_sub[:, i])
        forces[indx, :] = tmp_forces.reshape(-1, 3)
        return forces


class Filter(FilterOld):
    @deprecated('Import Filter from ase.filters')
    def __init__(self, *args, **kwargs):
        """
        .. deprecated:: 3.23.0
            Import ``Filter`` from :mod:`ase.filters`
        """
        super().__init__(*args, **kwargs)


class StrainFilter(StrainFilterOld):
    @deprecated('Import StrainFilter from ase.filters')
    def __init__(self, *args, **kwargs):
        """
        .. deprecated:: 3.23.0
            Import ``StrainFilter`` from :mod:`ase.filters`
        """
        super().__init__(*args, **kwargs)


class UnitCellFilter(UnitCellFilterOld):
    @deprecated('Import UnitCellFilter from ase.filters')
    def __init__(self, *args, **kwargs):
        """
        .. deprecated:: 3.23.0
            Import ``UnitCellFilter`` from :mod:`ase.filters`
        """
        super().__init__(*args, **kwargs)


class ExpCellFilter(ExpCellFilterOld):
    @deprecated('Import ExpCellFilter from ase.filters')
    def __init__(self, *args, **kwargs):
        """
        .. deprecated:: 3.23.0
            Import ``ExpCellFilter`` from :mod:`ase.filters`
            or use :class:`~ase.filters.FrechetCellFilter` for better
            convergence w.r.t. cell variables
        """
        super().__init__(*args, **kwargs)<|MERGE_RESOLUTION|>--- conflicted
+++ resolved
@@ -2,13 +2,9 @@
 from typing import Sequence
 from warnings import warn
 import numpy as np
-<<<<<<< HEAD
 from scipy.linalg import null_space, inv
 from numpy.linalg import svd
 from scipy.optimize import least_squares
-=======
-
->>>>>>> dc2f557f
 from ase import Atoms
 from ase.filters import ExpCellFilter as ExpCellFilterOld
 from ase.filters import Filter as FilterOld
