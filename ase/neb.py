import sys
import threading
from abc import ABC, abstractmethod
import warnings

import numpy as np

import ase.parallel
from ase.build import minimize_rotation_and_translation
from ase.calculators.calculator import Calculator
from ase.calculators.singlepoint import SinglePointCalculator
from ase.io import read
from ase.optimize import MDMin
from ase.geometry import find_mic
from ase.io.trajectory import Trajectory
from ase.utils import lazyproperty, deprecated
from ase.utils.forcecurve import fit_images


<<<<<<< HEAD
class NEB:
    def __init__(self, images, k=0.1, fmax=0.05, climb=False, parallel=False,
                 remove_rotation_and_translation=False, world=None,
                 method='aseneb', dynamic_relaxation=False, scale_fmax=0.,
                 reflect_ops=None):
        """Nudged elastic band.
=======
class Spring:
    def __init__(self, atoms1, atoms2, energy1, energy2, k):
        self.atoms1 = atoms1
        self.atoms2 = atoms2
        self.energy1 = energy1
        self.energy2 = energy2
        self.k = k
>>>>>>> 802cbf8e

    def _find_mic(self):
        pos1 = self.atoms1.get_positions()
        pos2 = self.atoms2.get_positions()
        # XXX If we want variable cells we will need to edit this.
        mic, _ = find_mic(pos2 - pos1, self.atoms1.cell, self.atoms1.pbc)
        return mic

    @lazyproperty
    def t(self):
        return self._find_mic()

    @lazyproperty
    def nt(self):
        return np.linalg.norm(self.t)


class NEBState:
    def __init__(self, neb, images, energies):
        self.neb = neb
        self.images = images
        self.energies = energies

    def spring(self, i):
        return Spring(self.images[i], self.images[i + 1],
                      self.energies[i], self.energies[i + 1],
                      self.neb.k[i])

    @lazyproperty
    def imax(self):
        return 1 + np.argsort(self.energies[1:-1])[-1]

    @property
    def emax(self):
        return self.energies[self.imax]

    @lazyproperty
    def eqlength(self):
        images = self.images
        beeline = (images[self.neb.nimages - 1].get_positions() -
                   images[0].get_positions())
        beelinelength = np.linalg.norm(beeline)
        return beelinelength / (self.neb.nimages - 1)


class NEBMethod(ABC):
    def __init__(self, neb):
        self.neb = neb

    @abstractmethod
    def get_tangent(self, state, spring1, spring2, i):
        ...

    @abstractmethod
    def add_image_force(self, state, tangential_force, tangent, imgforce,
                        spring1, spring2, i):
        ...


class ImprovedTangent(NEBMethod):
    '''Tangent estimates are improved according to Eqs. 8-11 in paper I.
       Tangents are weighted at extrema to ensure smooth transitions between
       the positive and negative tangents.'''
    def get_tangent(self, state, spring1, spring2, i):
        energies = state.energies
        if energies[i + 1] > energies[i] > energies[i - 1]:
            tangent = spring2.t.copy()
        elif energies[i + 1] < energies[i] < energies[i - 1]:
            tangent = spring1.t.copy()
        else:
            deltavmax = max(abs(energies[i + 1] - energies[i]),
                            abs(energies[i - 1] - energies[i]))
            deltavmin = min(abs(energies[i + 1] - energies[i]),
                            abs(energies[i - 1] - energies[i]))
            if energies[i + 1] > energies[i - 1]:
                tangent = spring2.t * deltavmax + spring1.t * deltavmin
            else:
                tangent = spring2.t * deltavmin + spring1.t * deltavmax
        # Normalize the tangent vector
        tangent /= np.linalg.norm(tangent)
        return tangent

    def add_image_force(self, state, tangential_force, tangent, imgforce,
                        spring1, spring2, i):
        imgforce -= tangential_force * tangent
        # Improved parallel spring force (formula 12 of paper I)
        imgforce += (spring2.nt * spring2.k - spring1.nt * spring1.k) * tangent


class ASENEB(NEBMethod):
    '''Standard NEB implementation in ASE. The tangent of each image is
       estimated from the spring closest to the saddle point in each
       spring pair.'''
    def get_tangent(self, state, spring1, spring2, i):
        imax = self.neb.imax
        if i < imax:
            tangent = spring2.t
        elif i > imax:
            tangent = spring1.t
        else:
            tangent = spring1.t + spring2.t
        return tangent

    def add_image_force(self, state, tangential_force, tangent, imgforce,
                        spring1, spring2, i):
        tangent_mag = np.vdot(tangent, tangent)  # Magnitude for normalizing
        factor = tangent / tangent_mag
        imgforce -= tangential_force * factor
        imgforce -= np.vdot(
            spring1.t * spring1.k -
            spring2.t * spring2.k, tangent) * factor


class EB(NEBMethod):
    '''Elastic band method. The full spring force is included.'''
    def get_tangent(self, state, spring1, spring2, i):
        # Tangents are bisections of spring-directions
        # (formula C8 of paper III)
        tangent = spring1.t / spring1.nt + spring2.t / spring2.nt
        tangent /= np.linalg.norm(tangent)
        return tangent

    def add_image_force(self, state, tangential_force, tangent, imgforce,
                        spring1, spring2, i):
        imgforce -= tangential_force * tangent
        energies = state.energies
        # Spring forces
        # Eqs. C1, C5, C6 and C7 in paper III)
        f1 = -(spring1.nt - state.eqlength) * spring1.t / spring1.nt * spring1.k
        f2 = (spring2.nt - state.eqlength) * spring2.t / spring2.nt * spring2.k
        if self.neb.climb and abs(i - self.neb.imax) == 1:
            deltavmax = max(abs(energies[i + 1] - energies[i]),
                            abs(energies[i - 1] - energies[i]))
            deltavmin = min(abs(energies[i + 1] - energies[i]),
                            abs(energies[i - 1] - energies[i]))
            imgforce += (f1 + f2) * deltavmin / deltavmax
        else:
            imgforce += f1 + f2


def get_neb_method(neb, method):
    if method == 'eb':
        return EB(neb)
    elif method == 'aseneb':
        return ASENEB(neb)
    elif method == 'improvedtangent':
        return ImprovedTangent(neb)
    else:
        raise ValueError(f'Bad method: {method}')


class BaseNEB:
    def __init__(self, images, k=0.1, climb=False, parallel=False,
                 remove_rotation_and_translation=False, world=None,
                 method='aseneb'):
        self.images = images
        self.climb = climb
        self.parallel = parallel
<<<<<<< HEAD
        self.reflect_ops = reflect_ops
        self.natoms = len(images[0])
=======
>>>>>>> 802cbf8e
        for img in images:
            if len(img) != self.natoms:
                raise ValueError('Images have different numbers of atoms')
            if (img.pbc != images[0].pbc).any():
                raise ValueError('Images have different boundary conditions')
            if (img.get_atomic_numbers() !=
                    images[0].get_atomic_numbers()).any():
                raise ValueError('Images have atoms in different orders')
        self.emax = np.nan

        self.remove_rotation_and_translation = remove_rotation_and_translation

        if method in ['aseneb', 'eb', 'improvedtangent']:
            self.method = method
        else:
            raise NotImplementedError(method)

        self.neb_method = get_neb_method(self, method)

        if isinstance(k, (float, int)):
            k = [k] * (self.nimages - 1)
        self.k = list(k)

        if world is None:
            world = ase.parallel.world
        self.world = world

        if parallel:
            assert world.size == 1 or world.size % (self.nimages - 2) == 0

        self.real_forces = None  # ndarray of shape (nimages, natom, 3)
        self.energies = None  # ndarray of shape (nimages,)

    @property
    def natoms(self):
        return len(self.images[0])

    @property
    def nimages(self):
        return len(self.images)

    def interpolate(self, method='linear', mic=False):
        """Interpolate the positions of the interior images between the
        initial state (image 0) and final state (image -1).

        method: str
            Method by which to interpolate: 'linear' or 'idpp'.
            linear provides a standard straight-line interpolation, while
            idpp uses an image-dependent pair potential.
        mic: bool
            Use the minimum-image convention when interpolating.
        """
        if self.remove_rotation_and_translation:
            minimize_rotation_and_translation(self.images[0], self.images[-1])

        interpolate(self.images, mic)

        if method == 'idpp':
            idpp_interpolate(images=self, traj=None, log=None, mic=mic)

    @deprecated("Please use NEB's interpolate(method='idpp') method or "
                "directly call the idpp_interpolate function from ase.neb")
    def idpp_interpolate(self, traj='idpp.traj', log='idpp.log', fmax=0.1,
                         optimizer=MDMin, mic=False, steps=100):
        idpp_interpolate(self, traj=traj, log=log, fmax=fmax,
                         optimizer=optimizer, mic=mic, steps=steps)

    def get_positions(self):
        positions = np.empty(((self.nimages - 2) * self.natoms, 3))
        n1 = 0
        for image in self.images[1:-1]:
            n2 = n1 + self.natoms
            positions[n1:n2] = image.get_positions()
            n1 = n2
        return positions

    def set_positions(self, positions):
        n1 = 0
        for image in self.images[1:-1]:
            n2 = n1 + self.natoms
            image.set_positions(positions[n1:n2])
            n1 = n2

    def get_forces(self):
        """Evaluate and return the forces."""
        images = self.images

        calculators = [image.calc for image in images
                       if image.calc is not None]
        if len(set(calculators)) != len(calculators):
            msg = ('One or more NEB images share the same calculator.  '
                   'Each image must have its own calculator.  '
                   'You may wish to use the ase.neb.SingleCalculatorNEB '
                   'class instead, although using separate calculators '
                   'is recommended.')
            raise ValueError(msg)

        forces = np.empty(((self.nimages - 2), self.natoms, 3))
        energies = np.empty(self.nimages)

        if self.remove_rotation_and_translation:
            for i in range(1, self.nimages):
                minimize_rotation_and_translation(images[i - 1], images[i])

        if self.method != 'aseneb':
            energies[0] = images[0].get_potential_energy()
            energies[-1] = images[-1].get_potential_energy()

        if not self.parallel:
            if self.reflect_ops is not None:
                # R-NEB symmetry
                for i in range(1, self.nimages - 1):
                    if i <= self.nimages // 2:
                        energies[i] = images[i].get_potential_energy()
                        forces[i - 1] = images[i].get_forces()
                    else:
                        j = i - (i - self.nimages // 2) * 2

                        # Use symmetry operation on forces in scaled coordinates
                        cell = images[i].cell
                        scaled_forces = cell.scaled_positions(forces[j - 1])
                        rot_forces = np.inner(scaled_forces[self.reflect_ops[2]],
                                              self.reflect_ops[0])

                        forces[i - 1] = cell.cartesian_positions(rot_forces)
                        energies[i] = energies[j]
                        magmoms = self.images[j].get_magnetic_moments()
                        # manually add calculator to image
                        newcalc = SinglePointCalculator(self.images[i],
                                                        energy=energies[i],
                                                        forces=forces[i - 1],
                                                        magmoms=magmoms)
                        self.images[i].calc = newcalc

            else:
                # Do all images - one at a time:
                for i in range(1, self.nimages - 1):
                    energies[i] = images[i].get_potential_energy()
                    forces[i - 1] = images[i].get_forces()
        elif self.world.size == 1:
            def run(image, energies, forces):
                energies[:] = image.get_potential_energy()
                forces[:] = image.get_forces()
            threads = [threading.Thread(target=run,
                                        args=(images[i],
                                              energies[i:i + 1],
                                              forces[i - 1:i]))
                       for i in range(1, self.nimages - 1)]
            for thread in threads:
                thread.start()
            for thread in threads:
                thread.join()
        else:
            # Parallelize over images:
            i = self.world.rank * (self.nimages - 2) // self.world.size + 1
            try:
                energies[i] = images[i].get_potential_energy()
                forces[i - 1] = images[i].get_forces()
            except Exception:
                # Make sure other images also fail:
                error = self.world.sum(1.0)
                raise
            else:
                error = self.world.sum(0.0)
                if error:
                    raise RuntimeError('Parallel NEB failed!')

            for i in range(1, self.nimages - 1):
                root = (i - 1) * self.world.size // (self.nimages - 2)
                self.world.broadcast(energies[i:i + 1], root)
                self.world.broadcast(forces[i - 1], root)

        # Save for later use in iterimages:
        self.energies = energies
        self.real_forces = np.zeros((self.nimages, self.natoms, 3))
        self.real_forces[1:-1] = forces

        state = NEBState(self, images, energies)

        # Can we get rid of self.energies, self.imax, self.emax etc.?
        self.imax = state.imax
        self.emax = state.emax

        spring1 = state.spring(0)

        for i in range(1, self.nimages - 1):
            spring2 = state.spring(i)
            tangent = self.neb_method.get_tangent(state, spring1, spring2, i)

            imgforce = forces[i - 1]
            # Get overlap between PES-derived force and tangent
            tangential_force = np.vdot(imgforce, tangent)

            if i == self.imax and self.climb:
                '''The climbing image, imax, is not affected by the spring
                   forces. This image feels the full PES-derived force,
                   but the tangential component is inverted:
                   see Eq. 5 in paper II.'''
                if self.method == 'aseneb':
                    tangent_mag = np.vdot(tangent, tangent)  # For normalizing
                    imgforce -= 2 * tangential_force / tangent_mag * tangent
                else:
                    imgforce -= 2 * tangential_force * tangent
            else:
                self.neb_method.add_image_force(state, tangential_force,
                                                tangent, imgforce, spring1,
                                                spring2, i)

            spring1 = spring2
        return forces.reshape((-1, 3))

    def get_potential_energy(self, force_consistent=False):
        """Return the maximum potential energy along the band.
        Note that the force_consistent keyword is ignored and is only
        present for compatibility with ase.Atoms.get_potential_energy."""
        return self.emax

    def __len__(self):
        # Corresponds to number of optimizable degrees of freedom, i.e.
        # virtual atom count for the optimization algorithm.
        return (self.nimages - 2) * self.natoms

    def iterimages(self):
        # Allows trajectory to convert NEB into several images
        if not self.parallel or self.world.size == 1:
            for atoms in self.images:
                yield atoms
            return

        for i, atoms in enumerate(self.images):
            if i == 0 or i == self.nimages - 1:
                yield atoms
            else:
                atoms = atoms.copy()
                atoms.calc = SinglePointCalculator(energy=self.energies[i],
                                                   forces=self.real_forces[i],
                                                   atoms=atoms)

                yield atoms


class DyNEB(BaseNEB):
    def __init__(self, images, k=0.1, fmax=0.05, climb=False, parallel=False,
                 remove_rotation_and_translation=False, world=None,
                 dynamic_relaxation=True, scale_fmax=0., method='aseneb'):
        """
        Subclass of NEB that allows for scaled and dynamic optimizations of
        images. This method, which only works in series, does not perform
        force calls on images that are below the convergence criterion.
        The convergence criteria can be scaled with a displacement metric
        to focus the optimization on the saddle point region.

        'Scaled and Dynamic Optimizations of Nudged Elastic Bands',
        P. Lindgren, G. Kastlunger and A. A. Peterson,
        J. Chem. Theory Comput. 15, 11, 5787-5793 (2019).

        dynamic_relaxation: bool
            True skips images with forces below the convergence criterion.
            This is updated after each force call; if a previously converged
            image goes out of tolerance (due to spring adjustments between
            the image and its neighbors), it will be optimized again.
            False reverts to the default NEB implementation.

        fmax: float
            Must be identical to the fmax of the optimizer.

        scale_fmax: float
            Scale convergence criteria along band based on the distance between
            an image and the image with the highest potential energy. This
            keyword determines how rapidly the convergence criteria are scaled.
        """
        super().__init__(
            images, k=k, climb=climb, parallel=parallel,
            remove_rotation_and_translation=remove_rotation_and_translation,
            world=world, method=method)
        self.fmax = fmax
        self.dynamic_relaxation = dynamic_relaxation
        self.scale_fmax = scale_fmax

        if not self.dynamic_relaxation and self.scale_fmax:
            msg = ('Scaled convergence criteria only implemented in series '
                   'with dynamic relaxation.')
            raise ValueError(msg)

    def set_positions(self, positions):
        if not self.dynamic_relaxation:
            return super().set_positions(positions)

        n1 = 0
        for i, image in enumerate(self.images[1:-1]):
            if self.parallel:
                msg = ('Dynamic relaxation does not work efficiently '
                       'when parallelizing over images. Try AutoNEB '
                       'routine for freezing images in parallel.')
                raise ValueError(msg)
            else:
                forces_dyn = self._fmax_all(self.images)
                if forces_dyn[i] < self.fmax:
                    n1 += self.natoms
                else:
                    n2 = n1 + self.natoms
                    image.set_positions(positions[n1:n2])
                    n1 = n2

    def _fmax_all(self, images):
        '''Store maximum force acting on each image in list. This is used in
           the dynamic optimization routine in the set_positions() function.'''
        n = self.natoms
        forces = self.get_forces()
        fmax_images = [np.sqrt((forces[n*i:n+n*i]**2).sum(axis=1)).max()
                       for i in range(self.nimages-2)]
        return fmax_images

    def get_forces(self):
        forces = super().get_forces()
        if not self.dynamic_relaxation:
            return forces

        '''Get NEB forces and scale the convergence criteria to focus
           optimization on saddle point region. The keyword scale_fmax
           determines the rate of convergence scaling.'''
        n = self.natoms
        for i in range(self.nimages-2):
            n1 = n * i
            n2 = n1 + n
            force = np.sqrt((forces[n1:n2]**2.).sum(axis=1)).max()
            n_imax = (self.imax - 1) * n  # Image with highest energy.

            positions = self.get_positions()
            pos_imax = positions[n_imax:n_imax+n]

            '''Scale convergence criteria based on distance between an
               image and the image with the highest potential energy.'''
            rel_pos = np.sqrt(((positions[n1:n2] - pos_imax)**2).sum())
            if force < self.fmax * (1 + rel_pos * self.scale_fmax):
                if i == self.imax - 1:
                    # Keep forces at saddle point for the log file.
                    pass
                else:
                    # Set forces to zero before they are sent to optimizer.
                    forces[n1:n2, :] = 0
        return forces


def _check_deprecation(keyword, kwargs):
    if keyword in kwargs:
        warnings.warn(f'Keyword {keyword} of NEB is deprecated.  '
                      'Please use the DyNEB class instead for dynamic '
                      'relaxation', FutureWarning)


class NEB(DyNEB):
    def __init__(self, images, k=0.1, climb=False, parallel=False,
                 remove_rotation_and_translation=False, world=None,
                 method='aseneb', **kwargs):
        """Nudged elastic band.

        Paper I:

            G. Henkelman and H. Jonsson, Chem. Phys, 113, 9978 (2000).
            https://doi.org/10.1063/1.1323224

        Paper II:

            G. Henkelman, B. P. Uberuaga, and H. Jonsson, Chem. Phys,
            113, 9901 (2000).
            https://doi.org/10.1063/1.1329672

        Paper III:

            E. L. Kolsbjerg, M. N. Groves, and B. Hammer, J. Chem. Phys,
            145, 094107 (2016)
            https://doi.org/10.1063/1.4961868

        images: list of Atoms objects
            Images defining path from initial to final state.
        k: float or list of floats
            Spring constant(s) in eV/Ang.  One number or one for each spring.
        climb: bool
            Use a climbing image (default is no climbing image).
        parallel: bool
            Distribute images over processors.
        remove_rotation_and_translation: bool
            TRUE actives NEB-TR for removing translation and
            rotation during NEB. By default applied non-periodic
            systems
        method: string of method
            Choice betweeen three method:

            * aseneb: standard ase NEB implementation
            * improvedtangent: Paper I NEB implementation
            * eb: Paper III full spring force implementation
        """
        for keyword in 'dynamic_relaxation', 'fmax', 'scale_fmax':
            _check_deprecation(keyword, kwargs)
        defaults = dict(dynamic_relaxation=False,
                        fmax=0.05,
                        scale_fmax=0.0)
        defaults.update(kwargs)
        # Only reason for separating BaseNEB/NEB is that we are
        # deprecating dynamic_relaxation.
        #
        # We can turn BaseNEB into NEB once we get rid of the
        # deprecated variables.
        #
        # Then we can also move DyNEB into ase.dyneb without cyclic imports.
        # We can do that in ase-3.22 or 3.23.
        super().__init__(
            images, k=k, climb=climb, parallel=parallel,
            remove_rotation_and_translation=remove_rotation_and_translation,
            world=world, method=method, **defaults,
        )


class IDPP(Calculator):
    """Image dependent pair potential.

    See:
        Improved initial guess for minimum energy path calculations.
        Søren Smidstrup, Andreas Pedersen, Kurt Stokbro and Hannes Jónsson
        Chem. Phys. 140, 214106 (2014)
    """

    implemented_properties = ['energy', 'forces']

    def __init__(self, target, mic):
        Calculator.__init__(self)
        self.target = target
        self.mic = mic

    def calculate(self, atoms, properties, system_changes):
        Calculator.calculate(self, atoms, properties, system_changes)

        P = atoms.get_positions()
        d = []
        D = []
        for p in P:
            Di = P - p
            if self.mic:
                Di, di = find_mic(Di, atoms.get_cell(), atoms.get_pbc())
            else:
                di = np.sqrt((Di**2).sum(1))
            d.append(di)
            D.append(Di)
        d = np.array(d)
        D = np.array(D)

        dd = d - self.target
        d.ravel()[::len(d) + 1] = 1  # avoid dividing by zero
        d4 = d**4
        e = 0.5 * (dd**2 / d4).sum()
        f = -2 * ((dd * (1 - 2 * dd / d) / d**5)[..., np.newaxis] * D).sum(0)
        self.results = {'energy': e, 'forces': f}


class SingleCalculatorNEB(NEB):
    def __init__(self, images, k=0.1, climb=False, index=None):
        if isinstance(images, str):
            # this is a filename
            images = read(images, index=index)

        super().__init__(images, k, climb, False)
        self.calculators = [None] * self.nimages
        self.energies_ok = False
        self.first = True

    def interpolate(self, initial=0, final=-1, mic=False):
        """Interpolate linearly between initial and final images."""
        if final < 0:
            final = self.nimages + final
        n = final - initial
        pos1 = self.images[initial].get_positions()
        pos2 = self.images[final].get_positions()
        dist = (pos2 - pos1)
        if mic:
            cell = self.images[initial].get_cell()
            assert((cell == self.images[final].get_cell()).all())
            pbc = self.images[initial].get_pbc()
            assert((pbc == self.images[final].get_pbc()).all())
            dist, D_len = find_mic(dist, cell, pbc)
        dist /= n
        for i in range(1, n):
            self.images[initial + i].set_positions(pos1 + i * dist)

    def refine(self, steps=1, begin=0, end=-1, mic=False):
        """Refine the NEB trajectory."""
        if end < 0:
            end = self.nimages + end
        j = begin
        n = end - begin
        for i in range(n):
            for k in range(steps):
                self.images.insert(j + 1, self.images[j].copy())
                self.calculators.insert(j + 1, None)
            self.k[j:j + 1] = [self.k[j] * (steps + 1)] * (steps + 1)
            self.interpolate(j, j + steps + 1, mic=mic)
            j += steps + 1

    def set_positions(self, positions):
        # new positions -> new forces
        if self.energies_ok:
            # restore calculators
            self.set_calculators(self.calculators[1:-1])
        super().set_positions(positions)

    def get_calculators(self):
        """Return the original calculators."""
        calculators = []
        for i, image in enumerate(self.images):
            if self.calculators[i] is None:
                calculators.append(image.calc)
            else:
                calculators.append(self.calculators[i])
        return calculators

    def set_calculators(self, calculators):
        """Set new calculators to the images."""
        self.energies_ok = False
        self.first = True

        if not isinstance(calculators, list):
            calculators = [calculators] * self.nimages

        n = len(calculators)
        if n == self.nimages:
            for i in range(self.nimages):
                self.images[i].calc = calculators[i]
        elif n == self.nimages - 2:
            for i in range(1, self.nimages - 1):
                self.images[i].calc = calculators[i - 1]
        else:
            raise RuntimeError(
                'len(calculators)=%d does not fit to len(images)=%d'
                % (n, self.nimages))

    def get_energies_and_forces(self):
        """Evaluate energies and forces and hide the calculators"""
        if self.energies_ok:
            return

        self.emax = -1.e32

        def calculate_and_hide(i):
            image = self.images[i]
            calc = image.calc
            if self.calculators[i] is None:
                self.calculators[i] = calc
            if calc is not None:
                if not isinstance(calc, SinglePointCalculator):
                    self.images[i].calc = SinglePointCalculator(
                        image,
                        energy=image.get_potential_energy(
                            apply_constraint=False),
                        forces=image.get_forces(apply_constraint=False))
                self.emax = min(self.emax, image.get_potential_energy())

        if self.first:
            calculate_and_hide(0)

        # Do all images - one at a time:
        for i in range(1, self.nimages - 1):
            calculate_and_hide(i)

        if self.first:
            calculate_and_hide(-1)
            self.first = False

        self.energies_ok = True

    def get_forces(self):
        self.get_energies_and_forces()
        return super().get_forces()

    def n(self):
        return self.nimages

    def write(self, filename):
        traj = Trajectory(filename, 'w', self)
        traj.write()
        traj.close()

    def __add__(self, other):
        for image in other:
            self.images.append(image)
        return self


def interpolate(images, mic=False):
    """Given a list of images, linearly interpolate the positions of the
    interior images."""
    pos1 = images[0].get_positions()
    pos2 = images[-1].get_positions()
    d = pos2 - pos1
    if mic:
        d = find_mic(d, images[0].get_cell(), images[0].pbc)[0]
    d /= (len(images) - 1.0)
    for i in range(1, len(images) - 1):
        images[i].set_positions(pos1 + i * d)


def idpp_interpolate(images, traj='idpp.traj', log='idpp.log', fmax=0.1,
                     optimizer=MDMin, mic=False, steps=100):
    """Interpolate using the IDPP method. 'images' can either be a plain
    list of images or an NEB object (containing a list of images)."""
    if hasattr(images, 'interpolate'):
        neb = images
    else:
        neb = NEB(images)
    d1 = neb.images[0].get_all_distances(mic=mic)
    d2 = neb.images[-1].get_all_distances(mic=mic)
    d = (d2 - d1) / (neb.nimages - 1)
    real_calcs = []
    for i, image in enumerate(neb.images):
        real_calcs.append(image.calc)
        image.calc = IDPP(d1 + i * d, mic=mic)
    opt = optimizer(neb, trajectory=traj, logfile=log)
    opt.run(fmax=fmax, steps=steps)
    for image, calc in zip(neb.images, real_calcs):
        image.calc = calc


class NEBTools:
    """Class to make many of the common tools for NEB analysis available to
    the user. Useful for scripting the output of many jobs. Initialize with
    list of images which make up one or more band of the NEB relaxation."""

    def __init__(self, images):
        self.images = images

    @deprecated('NEBTools.get_fit() is deprecated.  '
                'Please use ase.utils.forcecurve.fit_images(images).')
    def get_fit(self):
        return fit_images(self.images)

    def get_barrier(self, fit=True, raw=False):
        """Returns the barrier estimate from the NEB, along with the
        Delta E of the elementary reaction. If fit=True, the barrier is
        estimated based on the interpolated fit to the images; if
        fit=False, the barrier is taken as the maximum-energy image
        without interpolation. Set raw=True to get the raw energy of the
        transition state instead of the forward barrier."""
        forcefit = fit_images(self.images)
        energies = forcefit.energies
        fit_energies = forcefit.fit_energies
        dE = energies[-1] - energies[0]
        if fit:
            barrier = max(fit_energies)
        else:
            barrier = max(energies)
        if raw:
            barrier += self.images[0].get_potential_energy()
        return barrier, dE

    def get_fmax(self, **kwargs):
        """Returns fmax, as used by optimizers with NEB."""
        neb = NEB(self.images, **kwargs)
        forces = neb.get_forces()
        return np.sqrt((forces**2).sum(axis=1).max())

    def plot_band(self, ax=None):
        """Plots the NEB band on matplotlib axes object 'ax'. If ax=None
        returns a new figure object."""
        forcefit = fit_images(self.images)
        ax = forcefit.plot(ax=ax)
        return ax.figure

    def plot_bands(self, constant_x=False, constant_y=False,
                   nimages=None, label='nebplots'):
        """Given a trajectory containing many steps of a NEB, makes
        plots of each band in the series in a single PDF.

        constant_x: bool
            Use the same x limits on all plots.
        constant_y: bool
            Use the same y limits on all plots.
        nimages: int
            Number of images per band. Guessed if not supplied.
        label: str
            Name for the output file. .pdf will be appended.
        """
        from matplotlib import pyplot
        from matplotlib.backends.backend_pdf import PdfPages
        if nimages is None:
            nimages = self._guess_nimages()
        nebsteps = len(self.images) // nimages
        if constant_x or constant_y:
            sys.stdout.write('Scaling axes.\n')
            sys.stdout.flush()
            # Plot all to one plot, then pull its x and y range.
            fig, ax = pyplot.subplots()
            for index in range(nebsteps):
                images = self.images[index * nimages:(index + 1) * nimages]
                NEBTools(images).plot_band(ax=ax)
                xlim = ax.get_xlim()
                ylim = ax.get_ylim()
            pyplot.close(fig)  # Reference counting "bug" in pyplot.
        with PdfPages(label + '.pdf') as pdf:
            for index in range(nebsteps):
                sys.stdout.write('\rProcessing band {:10d} / {:10d}'
                                 .format(index, nebsteps))
                sys.stdout.flush()
                fig, ax = pyplot.subplots()
                images = self.images[index * nimages:(index + 1) * nimages]
                NEBTools(images).plot_band(ax=ax)
                if constant_x:
                    ax.set_xlim(xlim)
                if constant_y:
                    ax.set_ylim(ylim)
                pdf.savefig(fig)
                pyplot.close(fig)  # Reference counting "bug" in pyplot.
        sys.stdout.write('\n')

    def _guess_nimages(self):
        """Attempts to guess the number of images per band from
        a trajectory, based solely on the repetition of the
        potential energy of images. This should also work for symmetric
        cases."""
        e_first = self.images[0].get_potential_energy()
        nimages = None
        for index, image in enumerate(self.images[1:], start=1):
            e = image.get_potential_energy()
            if e == e_first:
                # Need to check for symmetric case when e_first = e_last.
                try:
                    e_next = self.images[index + 1].get_potential_energy()
                except IndexError:
                    pass
                else:
                    if e_next == e_first:
                        nimages = index + 1  # Symmetric
                        break
                nimages = index  # Normal
                break
        if nimages is None:
            sys.stdout.write('Appears to be only one band in the images.\n')
            return len(self.images)
        # Sanity check that the energies of the last images line up too.
        e_last = self.images[nimages - 1].get_potential_energy()
        e_nextlast = self.images[2 * nimages - 1].get_potential_energy()
        if not (e_last == e_nextlast):
            raise RuntimeError('Could not guess number of images per band.')
        sys.stdout.write('Number of images per band guessed to be {:d}.\n'
                         .format(nimages))
        return nimages


class NEBtools(NEBTools):
    @deprecated('NEBtools has been renamed; please use NEBTools.')
    def __init__(self, images):
        NEBTools.__init__(self, images)


@deprecated('Please use NEBTools.plot_band_from_fit.')
def plot_band_from_fit(s, E, Sfit, Efit, lines, ax=None):
    NEBTools.plot_band_from_fit(s, E, Sfit, Efit, lines, ax=None)


def fit0(*args, **kwargs):
    raise DeprecationWarning('fit0 is deprecated. Use `fit_raw` from '
                             '`ase.utils.forcecurve` instead.')<|MERGE_RESOLUTION|>--- conflicted
+++ resolved
@@ -17,14 +17,6 @@
 from ase.utils.forcecurve import fit_images
 
 
-<<<<<<< HEAD
-class NEB:
-    def __init__(self, images, k=0.1, fmax=0.05, climb=False, parallel=False,
-                 remove_rotation_and_translation=False, world=None,
-                 method='aseneb', dynamic_relaxation=False, scale_fmax=0.,
-                 reflect_ops=None):
-        """Nudged elastic band.
-=======
 class Spring:
     def __init__(self, atoms1, atoms2, energy1, energy2, k):
         self.atoms1 = atoms1
@@ -32,7 +24,6 @@
         self.energy1 = energy1
         self.energy2 = energy2
         self.k = k
->>>>>>> 802cbf8e
 
     def _find_mic(self):
         pos1 = self.atoms1.get_positions()
@@ -187,15 +178,12 @@
 class BaseNEB:
     def __init__(self, images, k=0.1, climb=False, parallel=False,
                  remove_rotation_and_translation=False, world=None,
-                 method='aseneb'):
+                 method='aseneb', reflect_ops=None):
         self.images = images
         self.climb = climb
         self.parallel = parallel
-<<<<<<< HEAD
         self.reflect_ops = reflect_ops
-        self.natoms = len(images[0])
-=======
->>>>>>> 802cbf8e
+
         for img in images:
             if len(img) != self.natoms:
                 raise ValueError('Images have different numbers of atoms')
@@ -314,10 +302,11 @@
                     else:
                         j = i - (i - self.nimages // 2) * 2
 
-                        # Use symmetry operation on forces in scaled coordinates
+                        # Use symmetry operation on forces in scaled
+                        # coordinates
                         cell = images[i].cell
-                        scaled_forces = cell.scaled_positions(forces[j - 1])
-                        rot_forces = np.inner(scaled_forces[self.reflect_ops[2]],
+                        sforces = cell.scaled_positions(forces[j - 1])
+                        rot_forces = np.inner(sforces[self.reflect_ops[2]],
                                               self.reflect_ops[0])
 
                         forces[i - 1] = cell.cartesian_positions(rot_forces)
@@ -440,7 +429,8 @@
 class DyNEB(BaseNEB):
     def __init__(self, images, k=0.1, fmax=0.05, climb=False, parallel=False,
                  remove_rotation_and_translation=False, world=None,
-                 dynamic_relaxation=True, scale_fmax=0., method='aseneb'):
+                 dynamic_relaxation=True, scale_fmax=0., method='aseneb',
+                 reflect_ops=None):
         """
         Subclass of NEB that allows for scaled and dynamic optimizations of
         images. This method, which only works in series, does not perform
@@ -470,7 +460,7 @@
         super().__init__(
             images, k=k, climb=climb, parallel=parallel,
             remove_rotation_and_translation=remove_rotation_and_translation,
-            world=world, method=method)
+            world=world, method=method, reflect_ops=reflect_ops)
         self.fmax = fmax
         self.dynamic_relaxation = dynamic_relaxation
         self.scale_fmax = scale_fmax
@@ -550,7 +540,7 @@
 class NEB(DyNEB):
     def __init__(self, images, k=0.1, climb=False, parallel=False,
                  remove_rotation_and_translation=False, world=None,
-                 method='aseneb', **kwargs):
+                 method='aseneb', reflect_ops=None, **kwargs):
         """Nudged elastic band.
 
         Paper I:
@@ -606,7 +596,7 @@
         super().__init__(
             images, k=k, climb=climb, parallel=parallel,
             remove_rotation_and_translation=remove_rotation_and_translation,
-            world=world, method=method, **defaults,
+            world=world, method=method, reflect_ops=reflect_ops, **defaults,
         )
 
 
