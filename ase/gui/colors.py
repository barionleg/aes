from __future__ import print_function
# encoding: utf-8
"""colors.py - select how to color the atoms in the GUI."""


import gtk
from gettext import gettext as _
from ase.gui.widgets import pack, cancel_apply_ok, oops, help
import ase
from ase.data.colors import jmol_colors
import numpy as np
import colorsys

named_colors = ('Green', 'Yellow', 'Blue', 'Red', 'Orange', 'Cyan',
                'Magenta', 'Black', 'White', 'Grey', 'Violet', 'Brown',
                'Navy')

class ColorWindow(gtk.Window):
    "A window for selecting how to color the atoms."
    def __init__(self, gui):
        gtk.Window.__init__(self)
        self.gui = gui
        self.colormode = gui.colormode
        self.actual_colordata = None
        self.set_title(_("Colors"))
        vbox = gtk.VBox()
        self.add(vbox)
        vbox.show()
        # The main layout consists of two columns, the leftmost split in an upper and lower part.
        self.maintable = gtk.Table(2,2)
        pack(vbox, self.maintable)
        self.methodbox = gtk.VBox()
        self.methodbox.show()
        self.maintable.attach(self.methodbox, 0, 1, 0, 1)
        self.scalebox = gtk.VBox()
        self.scalebox.show()
        self.maintable.attach(self.scalebox, 0, 1, 1, 2)
        self.colorbox = gtk.Frame()
        self.colorbox.show()
        self.maintable.attach(self.colorbox, 1, 2, 0, 2, gtk.EXPAND)
        # Upper left: Choose how the atoms are colored.
        lbl = gtk.Label(_("Choose how the atoms are colored:"))
        pack(self.methodbox, [lbl])
        self.radio_jmol = gtk.RadioButton(None, _('By atomic number, default "jmol" colors'))
        self.radio_atno = gtk.RadioButton(self.radio_jmol,
                                          _('By atomic number, user specified'))
        self.radio_tag = gtk.RadioButton(self.radio_jmol, _('By tag'))
        self.radio_force = gtk.RadioButton(self.radio_jmol, _('By force'))
        self.radio_velocity = gtk.RadioButton(self.radio_jmol, _('By velocity'))
        self.radio_charge = gtk.RadioButton(self.radio_jmol, _('By charge'))
        self.radio_coordination = gtk.RadioButton(
            self.radio_jmol, _('By coordination'))
        self.radio_manual = gtk.RadioButton(self.radio_jmol, _('Manually specified'))
        self.radio_same = gtk.RadioButton(self.radio_jmol, _('All the same color'))
        self.force_box = gtk.VBox()
        self.velocity_box = gtk.VBox()
        self.charge_box = gtk.VBox()
        for widget in (self.radio_jmol, self.radio_atno, self.radio_tag,
                       self.radio_force, self.force_box, self.radio_velocity,
                       self.radio_charge, self.charge_box, 
                       self.radio_coordination,
                       self.velocity_box, self.radio_manual, self.radio_same):
            pack(self.methodbox, [widget])
            if isinstance(widget, gtk.RadioButton):
                widget.connect('toggled', self.method_radio_changed)
        # Now fill in the box for additional information in case the force is used.
        self.force_label = gtk.Label(_("This should not be displayed!"))
        pack(self.force_box, [self.force_label])
        self.force_min = gtk.Adjustment(0.0, 0.0, 100.0, 0.05)
        self.force_max = gtk.Adjustment(0.0, 0.0, 100.0, 0.05)
        self.force_steps = gtk.Adjustment(10, 2, 500, 1)
        force_apply = gtk.Button(_('Update'))
        force_apply.connect('clicked', self.set_force_colors)
        pack(self.force_box, [gtk.Label(_('Min: ')),
                              gtk.SpinButton(self.force_min, 1.0, 2),
                              gtk.Label(_('  Max: ')),
                              gtk.SpinButton(self.force_max, 1.0, 2),
                              gtk.Label(_('  Steps: ')),
                              gtk.SpinButton(self.force_steps, 1, 0),
                              gtk.Label('  '),
                              force_apply])
        self.force_box.hide()
        # Now fill in the box for additional information in case the velocity is used.
        self.velocity_label = gtk.Label("This should not be displayed!")
        pack(self.velocity_box, [self.velocity_label])
        self.velocity_min = gtk.Adjustment(0.0, 0.0, 100.0, 0.005)
        self.velocity_max = gtk.Adjustment(0.0, 0.0, 100.0, 0.005)
        self.velocity_steps = gtk.Adjustment(10, 2, 500, 1)
        velocity_apply = gtk.Button(_('Update'))
        velocity_apply.connect('clicked', self.set_velocity_colors)
        pack(self.velocity_box, [gtk.Label(_('Min: ')),
                                 gtk.SpinButton(self.velocity_min, 1.0, 3),
                                 gtk.Label(_('  Max: ')),
                                 gtk.SpinButton(self.velocity_max, 1.0, 3),
                                 gtk.Label(_('  Steps: ')),
                                 gtk.SpinButton(self.velocity_steps, 1, 0),
                                 gtk.Label('  '),
                                 velocity_apply])
        self.velocity_box.hide()
        # Now fill in the box for additional information in case 
        # the charge is used.
        self.charge_label = gtk.Label(_("This should not be displayed!"))
        pack(self.charge_box, [self.charge_label])
        self.charge_min = gtk.Adjustment(0.0, -100.0, 100.0, 0.05)
        self.charge_max = gtk.Adjustment(0.0, -100.0, 100.0, 0.05)
        self.charge_steps = gtk.Adjustment(10, 2, 500, 1)
        charge_apply = gtk.Button(_('Update'))
        charge_apply.connect('clicked', self.set_charge_colors)
        pack(self.charge_box, [gtk.Label(_('Min: ')),
                              gtk.SpinButton(self.charge_min, 10.0, 2),
                              gtk.Label(_('  Max: ')),
                              gtk.SpinButton(self.charge_max, 10.0, 2),
                              gtk.Label(_('  Steps: ')),
                              gtk.SpinButton(self.charge_steps, 1, 0),
                              gtk.Label('  '),
                              charge_apply])
        self.charge_box.hide()
        # Lower left: Create a color scale
        pack(self.scalebox, gtk.Label(""))
        lbl = gtk.Label(_('Create a color scale:'))
        pack(self.scalebox, [lbl])
        color_scales = (
            _('Black - white'),
            _('Black - red - yellow - white'),
            _('Black - green - white'),
            _('Black - blue - cyan'),
            _('Blue - white - red'),
            _('Hue'),
            _('Named colors')
            )
        self.scaletype_created = None
        self.scaletype = gtk.combo_box_new_text()
        for s in color_scales:
            self.scaletype.append_text(s)
        self.createscale = gtk.Button(_("Create"))
        pack(self.scalebox, [self.scaletype, self.createscale])
        self.createscale.connect('clicked', self.create_color_scale)
        # The actually colors are specified in a box possibly with scrollbars
        self.colorwin = gtk.ScrolledWindow()
        self.colorwin.set_policy(gtk.POLICY_NEVER, gtk.POLICY_AUTOMATIC)
        self.colorwin.show()
        self.colorbox.add(self.colorwin)
        self.colorwin.add_with_viewport(gtk.VBox()) # Dummy contents
        buts = cancel_apply_ok(cancel=lambda widget: self.destroy(),
                               apply=self.apply,
                               ok=self.ok)
        pack(vbox, [buts], end=True, bottom=True)
        # Make the initial setup of the colors
        self.color_errors = {}
        self.init_colors_from_gui()
        self.show()
        gui.register_vulnerable(self)

    def notify_atoms_changed(self):
        "Called by gui object when the atoms have changed."
        self.destroy()
  
    def init_colors_from_gui(self):
        cm = self.gui.colormode
        # Disallow methods if corresponding data is not available
        if not self.gui.images.T.any():
            self.radio_tag.set_sensitive(False)
            if self.radio_tag.get_active() or cm == 'tag':
                self.radio_jmol.set_active(True)
                return
        else:
            self.radio_tag.set_sensitive(True)
        if np.isnan(self.gui.images.F).any() or not self.gui.images.F.any():
            self.radio_force.set_sensitive(False)
            if self.radio_force.get_active() or cm == 'force':
                self.radio_jmol.set_active(True)
                return
        else:
            self.radio_force.set_sensitive(True)
        if np.isnan(self.gui.images.V).any() or not self.gui.images.V.any():
            self.radio_velocity.set_sensitive(False)
            if self.radio_velocity.get_active() or cm == 'velocity':
                self.radio_jmol.set_active(True)
                return
        else:
            self.radio_velocity.set_sensitive(True)
        if not self.gui.images.q.any():
            self.radio_charge.set_sensitive(False)
        else:
            self.radio_charge.set_sensitive(True)
        self.radio_manual.set_sensitive(self.gui.images.natoms <= 1000)
        # Now check what the current color mode is
        if cm == 'jmol':
            self.radio_jmol.set_active(True)
            self.set_jmol_colors()
        elif cm == 'atno':
            self.radio_atno.set_active(True)
        elif cm == 'tags':
            self.radio_tag.set_active(True)
        elif cm == 'force':
            self.radio_force.set_active(True)
        elif cm == 'velocity':
            self.radio_velocity.set_active(True)
        elif cm == 'charge':
            self.radio_charge.set_active(True)
        elif cm == 'coordination':
            self.radio_coordination.set_active(True)
        elif cm == 'manual':
            self.radio_manual.set_active(True)
        elif cm == 'same':
            self.radio_same.set_active(True)
            
    def method_radio_changed(self, widget=None):
        "Called when a radio button is changed."
        self.scaletype_created = None
        self.scaletype.set_active(-1)
        if not widget.get_active():
            # Ignore most events when a button is turned off.
            if widget is self.radio_force:
                self.force_box.hide()
            if widget is self.radio_velocity:
                self.velocity_box.hide()
            return  
        if widget is self.radio_jmol:
            self.set_jmol_colors()
        elif widget is self.radio_atno:
            self.set_atno_colors()
        elif widget is self.radio_tag:
            self.set_tag_colors()
        elif widget is self.radio_force:
            self.show_force_stuff()
            self.set_force_colors()
        elif widget is self.radio_velocity:
            self.show_velocity_stuff()
            self.set_velocity_colors()
        elif widget is self.radio_charge:
            self.show_charge_stuff()
            self.set_charge_colors()
        elif widget is self.radio_coordination:
            self.set_coordination_colors()
        elif widget is self.radio_manual:
            self.set_manual_colors()
        elif widget is self.radio_same:
            self.set_same_color()
        else:
            raise RuntimeError('Unknown widget in method_radio_changed')
            
    def make_jmol_colors(self):
        "Set the colors to the default jmol colors"
        self.colordata_z = []
        hasfound = {}
        for z in self.gui.images.Z:
            if z not in hasfound:
                hasfound[z] = True
                self.colordata_z.append([z, jmol_colors[z]])

    def set_jmol_colors(self):
        "We use the immutable jmol colors."
        self.make_jmol_colors()
        self.set_atno_colors()
        for entry in self.color_entries:
            entry.set_sensitive(False)
        self.colormode = 'jmol'
        
    def set_atno_colors(self):
        "We use user-specified per-element colors."
        if not hasattr(self, 'colordata_z'):
            # No initial colors.  Use jmol colors
            self.make_jmol_colors()
        self.actual_colordata = self.colordata_z
        self.color_labels = ["%i (%s):" % (z, ase.data.chemical_symbols[z])
                             for z, col in self.colordata_z]
        self.make_colorwin()
        self.colormode = 'atno'

    def set_tag_colors(self):
        "We use per-tag colors."
        # Find which tags are in use
        tags = self.gui.images.T
        existingtags = list(range(tags.min(), tags.max()+1))
        if not hasattr(self, 'colordata_tags') or len(self.colordata_tags) != len(existingtags):
            colors = self.get_named_colors(len(existingtags))
            self.colordata_tags = [[x, y] for x, y in
                                   zip(existingtags, colors)]
        self.actual_colordata = self.colordata_tags
        self.color_labels = [str(x)+':' for x, y in self.colordata_tags]
        self.make_colorwin()
        self.colormode = 'tags'

    def set_same_color(self):
        "All atoms have the same color"
        if not hasattr(self, 'colordata_same'):
            try:
                self.colordata_same = self.actual_colordata[0:1]
            except AttributeError:
                self.colordata_same = self.get_named_colors(1)
        self.actual_colordata = self.colordata_same
        self.actual_colordata[0][0] = 0
        self.color_labels = ['all:']
        self.make_colorwin()
        self.colormode = 'same'

    def set_force_colors(self, *args):
        "Use the forces as basis for the colors."
        borders = np.linspace(self.force_min.value,
                              self.force_max.value,
                              self.force_steps.value,
                              endpoint=False)
        if self.scaletype_created is None:
            colors = self.new_color_scale([[0, [1,1,1]],
                                           [1, [0,0,1]]], len(borders))
        elif (not hasattr(self, 'colordata_force') or
            len(self.colordata_force) != len(borders)):
            colors = self.get_color_scale(len(borders), self.scaletype_created)
        else:
            colors = [y for x, y in self.colordata_force]
        self.colordata_force = [[x, y] for x, y in zip(borders, colors)]
        self.actual_colordata = self.colordata_force
        self.color_labels = ["%.2f:" % x for x, y in self.colordata_force]
        self.make_colorwin()
        self.colormode = 'force'
        fmin = self.force_min.value
        fmax = self.force_max.value
        factor = self.force_steps.value / (fmax -fmin)
        self.colormode_force_data = (fmin, factor)

    def set_velocity_colors(self, *args):
        "Use the velocities as basis for the colors."
        borders = np.linspace(self.velocity_min.value,
                              self.velocity_max.value,
                              self.velocity_steps.value,
                              endpoint=False)
        if self.scaletype_created is None:
            colors = self.new_color_scale([[0, [1,1,1]],
                                           [1, [1,0,0]]], len(borders))
        elif (not hasattr(self, 'colordata_velocity') or
            len(self.colordata_velocity) != len(borders)):
            colors = self.get_color_scale(len(borders), self.scaletype_created)
        else:
            colors = [y for x, y in self.colordata_velocity]
        self.colordata_velocity = [[x, y] for x, y in zip(borders, colors)]
        self.actual_colordata = self.colordata_velocity
        self.color_labels = ["%.2f:" % x for x, y in self.colordata_velocity]
        self.make_colorwin()
        self.colormode = 'velocity'
        vmin = self.velocity_min.value
        vmax = self.velocity_max.value
        factor = self.velocity_steps.value / (vmax -vmin)
        self.colormode_velocity_data = (vmin, factor)

    def set_charge_colors(self, *args):
        "Use the charge as basis for the colors."
        borders = np.linspace(self.charge_min.value,
                              self.charge_max.value,
                              self.charge_steps.value,
                              endpoint=False)
        if self.scaletype_created is None:
            colors = self.new_color_scale([[0, [1,1,1]],
                                           [1, [0,0,1]]], len(borders))
        elif (not hasattr(self, 'colordata_charge') or
            len(self.colordata_charge) != len(borders)):
            colors = self.get_color_scale(len(borders), self.scaletype_created)
        else:
            colors = [y for x, y in self.colordata_charge]
        self.colordata_charge = [[x, y] for x, y in zip(borders, colors)]
        self.actual_colordata = self.colordata_charge
        self.color_labels = ["%.2f:" % x for x, y in self.colordata_charge]
        self.make_colorwin()
        self.colormode = 'charge'
        qmin = self.charge_min.value
        qmax = self.charge_max.value
        factor = self.charge_steps.value / (qmax - qmin)
        self.colormode_charge_data = (qmin, factor)

    def set_coordination_colors(self, *args):
        "Use coordination as basis for the colors."
        if not hasattr(self.gui, 'coordination'):
            self.gui.toggle_show_bonds(None)
        coords = self.gui.coordination
        existing = range(0, coords.max() + 1)
        if not hasattr(self, 'colordata_coordination'):
            colors = self.get_named_colors(len(named_colors))
            self.colordata_coordination = [[x, y] for x, y in
                                           enumerate(colors)]
        self.actual_colordata = self.colordata_coordination
        self.color_labels = [(str(x) + ':') 
                             for x, y in self.colordata_coordination]
        self.make_colorwin()
        self.colormode = 'coordination'

    def set_manual_colors(self):
        "Set colors of all atoms from the last selection."
        # We cannot directly make np.arrays of the colors, as they may
        # be sequences of the same length, causing creation of a 2D
        # array of characters/numbers instead of a 1D array of
        # objects.
        colors = np.array([None] * self.gui.images.natoms)
        if self.colormode in ['atno', 'jmol', 'tags']:
            maxval = max([x for x, y in self.actual_colordata])
            oldcolors = np.array([None] * (maxval+1))
            for x, y in self.actual_colordata:
                oldcolors[x] = y
            if self.colormode == 'tags':
                colors[:] = oldcolors[self.gui.images.T[self.gui.frame]]
            else:
                colors[:] = oldcolors[self.gui.images.Z]
        elif self.colormode == 'force':
            oldcolors = np.array([None] * len(self.actual_colordata))
            oldcolors[:] = [y for x, y in self.actual_colordata]
            F = self.gui.images.F[self.gui.frame]
            F = np.sqrt((F * F).sum(axis=-1))
            nF = (F - self.colormode_force_data[0]) * self.colormode_force_data[1]
            nF = np.clip(nF.astype(int), 0, len(oldcolors)-1)
            colors[:] = oldcolors[nF]
        elif self.colormode == 'velocity':
            oldcolors = np.array([None] * len(self.actual_colordata))
            oldcolors[:] = [y for x, y in self.actual_colordata]
            V = self.gui.images.V[self.gui.frame]
            V = np.sqrt((V * V).sum(axis=-1))
            nV = (V - self.colormode_velocity_data[0]) * self.colormode_velocity_data[1]
            nV = np.clip(nV.astype(int), 0, len(oldcolors)-1)
            colors[:] = oldcolors[nV]
        elif self.colormode == 'charge':
            oldcolors = np.array([None] * len(self.actual_colordata))
            oldcolors[:] = [y for x, y in self.actual_colordata]
            q = self.gui.images.q[self.gui.frame]
            nq = ((q - self.colormode_charge_data[0]) * 
                  self.colormode_charge_data[1])
            nq = np.clip(nq.astype(int), 0, len(oldcolors)-1)
<<<<<<< HEAD
            print("nq = ", nq)
=======
##            print "nq = ", nq
>>>>>>> 2c61df73
            colors[:] = oldcolors[nq]
        elif self.colormode == 'coordination':
            oldcolors = np.array([None] * len(self.actual_colordata))
            oldcolors[:] = [y for x, y in self.actual_colordata]
            print self.gui.images.bonds
        elif self.colormode == 'same':
            oldcolor = self.actual_colordata[0][1]
            if len(colors) == len(oldcolor):
                # Direct assignment would be e.g. one letter per atom. :-(
                colors[:] = [oldcolor] * len(colors)
            else:
                colors[:] = oldcolor
        elif self.colormode == 'manual':
            if self.actual_colordata is None:   # import colors from gui, if they don't exist already
                colors = [y for x,y in self.gui.colordata]

        self.color_labels = ["%d:" % i for i in range(len(colors))]
        self.actual_colordata = [[i, x] for i, x in enumerate(colors)]
        self.make_colorwin()
        self.colormode = 'manual'

    def show_force_stuff(self):
        "Show and update widgets needed for selecting the force scale."
        self.force_box.show()
        F = np.sqrt(((self.gui.images.F*self.gui.images.dynamic[:,np.newaxis])**2).sum(axis=-1))
        fmax = F.max()
        nimages = self.gui.images.nimages
        assert len(F) == nimages
        if nimages > 1:
            fmax_frame = self.gui.images.F[self.gui.frame].max()
            txt = _("Max force: %.2f (this frame), %.2f (all frames)") % (fmax_frame, fmax)
        else:
            txt = _("Max force: %.2f.") % (fmax,)
        self.force_label.set_text(txt)
        if self.force_max.value == 0.0:
            self.force_max.value = fmax

    def show_velocity_stuff(self):
        "Show and update widgets needed for selecting the velocity scale."
        self.velocity_box.show()
        V = np.sqrt((self.gui.images.V * self.gui.images.V).sum(axis=-1))
        vmax = V.max()
        nimages = self.gui.images.nimages
        assert len(V) == nimages
        if nimages > 1:
            vmax_frame = self.gui.images.V[self.gui.frame].max()
            txt = _("Max velocity: %.2f (this frame), %.2f (all frames)") % (vmax_frame, vmax)
        else:
            txt = _("Max velocity: %.2f.") % (vmax,)
        self.velocity_label.set_text(txt)
        if self.velocity_max.value == 0.0:
            self.velocity_max.value = vmax
        
    def show_charge_stuff(self):
        "Show and update widgets needed for selecting the charge scale."
        self.charge_box.show()
        qmin = self.gui.images.q.min()
        qmax = self.gui.images.q.max()
        nimages = self.gui.images.nimages
        if nimages > 1:
            qmin_frame = self.gui.images.q[self.gui.frame].min()
            qmax_frame = self.gui.images.q[self.gui.frame].max()
            txt = (_('Min, max charge: %.2f, %.2f (this frame),' +
                     '%.2f, %.2f (all frames)') 
                   % (qmin_frame, qmax_frame, qmin, qmax))
        else:
            txt = _("Min, max charge: %.2f, %.2f.") % (qmin, qmax,)
        self.charge_label.set_text(txt)
        self.charge_max.value = qmax
        self.charge_min.value = qmin

    def make_colorwin(self):
        """Make the list of editable color entries.

        Uses self.actual_colordata and self.color_labels.  Produces self.color_entries.
        """
        assert len(self.actual_colordata) == len(self.color_labels)
        self.color_entries = []
        old = self.colorwin.get_child()
        self.colorwin.remove(old)
        del old
        table = gtk.Table(len(self.actual_colordata)+1, 4)
        self.colorwin.add_with_viewport(table)
        table.show()
        self.color_display = []
        for i in range(len(self.actual_colordata)):
            lbl = gtk.Label(self.color_labels[i])
            entry = gtk.Entry(max=20)
            val = self.actual_colordata[i][1]
            error = False
            if not isinstance(val, str):
                assert len(val) == 3
                intval = tuple(np.round(65535*np.array(val)).astype(int))
                val = "%.3f, %.3f, %.3f" % tuple(val)
                clr = gtk.gdk.Color(*intval)
            else:
                try:
                    clr = gtk.gdk.color_parse(val)
                except ValueError:
                    error = True
            entry.set_text(val)
            blob = gtk.EventBox()
            space = gtk.Label
            space = gtk.Label("    ")
            space.show()
            blob.add(space)
            if error:
                space.set_text(_("ERROR"))
            else:
                blob.modify_bg(gtk.STATE_NORMAL, clr)
            table.attach(lbl, 0, 1, i, i+1, yoptions=0)
            table.attach(entry, 1, 2, i, i+1, yoptions=0)
            table.attach(blob, 2, 3, i, i+1, yoptions=0)
            lbl.show()
            entry.show()
            blob.show()
            entry.connect('changed', self.entry_changed, i)
            self.color_display.append(blob)
            self.color_entries.append(entry)
            
    def entry_changed(self, widget, index):
        """The user has changed a color."""
        txt = widget.get_text()
        txtfields = txt.split(',')
        if len(txtfields) == 3:
            self.actual_colordata[index][1] = [float(x) for x in txtfields]
            val = tuple([int(65535*float(x)) for x in txtfields])
            clr = gtk.gdk.Color(*val)
        else:
            self.actual_colordata[index][1] = txt
            try:
                clr = gtk.gdk.color_parse(txt)
            except ValueError:
                # Cannot parse the color
                displ = self.color_display[index]
                displ.modify_bg(gtk.STATE_NORMAL, gtk.gdk.color_parse('white'))
                displ.get_child().set_text(_("ERR"))
                self.color_errors[index] = (self.color_labels[index], txt)
                return
        self.color_display[index].get_child().set_text("    ") # Clear error message
        self.color_errors.pop(index, None)
        self.color_display[index].modify_bg(gtk.STATE_NORMAL, clr)
        
    def create_color_scale(self, *args):
        if self.radio_jmol.get_active():
            self.radio_atno.set_active(1)
        n = len(self.color_entries)
        s = self.scaletype.get_active()
        scale = self.get_color_scale(n, s)
        self.scaletype_created = s
        for i in range(n):
            if isinstance(scale[i], str):
                self.color_entries[i].set_text(scale[i])
            else:
                s = "%.3f, %.3f, %.3f" % tuple(scale[i])
                self.color_entries[i].set_text(s)
            self.color_entries[i].activate()

    def get_color_scale(self, n, s):
        if s == 0:
            # Black - White
            scale = self.new_color_scale([[0, [0,0,0]],
                                          [1, [1,1,1]]], n)
        elif s == 1:
            # Black - Red - Yellow - White (STM colors)
            scale = self.new_color_scale([[0, [0,0,0]],
                                          [0.33, [1,0,0]],
                                          [0.67, [1,1,0]],
                                          [1, [1,1,1]]], n)
        elif s == 2:
            # Black - Green - White
            scale = self.new_color_scale([[0, [0,0,0]],
                                          [0.5, [0,0.9,0]],
                                          [0.75, [0.2,1.0,0.2]],
                                          [1, [1,1,1]]], n)
        elif s == 3:
            # Black - Blue - Cyan
            scale = self.new_color_scale([[0, [0,0,0]],
                                          [0.5, [0,0,1]],
                                          [1, [0,1,1]]], n)
        elif s == 4:
            # Blue - White - Red
             scale = self.new_color_scale([[0, [0,0,1]],
                                          [0.5, [1,1,1]],
                                          [2, [1,0,0]]], n)
        elif s == 5:
            # Hues
            hues = np.linspace(0.0, 1.0, n, endpoint=False)
            scale = ["%.3f, %.3f, %.3f" % colorsys.hls_to_rgb(h, 0.5, 1)
                     for h in hues]
        elif s == 6:
            # Named colors
            scale = self.get_named_colors(n)
        else:
            scale = None
        return scale

    def new_color_scale(self, fixpoints, n):
        "Create a homogeneous color scale."
        x = np.array([a[0] for a in fixpoints], float)
        y = np.array([a[1] for a in fixpoints], float)
        assert y.shape[1] == 3
        res = []
        for a in np.linspace(0.0, 1.0, n, endpoint=True):
            n = x.searchsorted(a)
            if n == 0:
                v = y[0]  # Before the start
            elif n == len(x):
                v = x[-1] # After the end
            else:
                x0 = x[n-1]
                x1 = x[n]
                y0 = y[n-1]
                y1 = y[n]
                v = y0 + (y1 - y0) / (x1 - x0) * (a - x0)
            res.append(v)
        return res

    def get_named_colors(self, n):
        if n <= len(named_colors):
            return named_colors[:n]
        else:
            return named_colors + ('Black',) * (n - len(named_colors))
        
    def apply(self, *args):
        #if self.colormode in ['atno', 'jmol', 'tags']:
        # Color atoms according to an integer value number
        if self.color_errors:
            oops(_("Incorrect color specification"),
                 "%s: %s" % self.color_errors.values()[0])
            return False
        colordata = self.actual_colordata
        if self.colormode == 'force':
            # Use integers instead for border values
            colordata = [[i, x[1]] for i, x in enumerate(self.actual_colordata)]
            self.gui.colormode_force_data = self.colormode_force_data
        elif self.colormode == 'velocity':
            # Use integers instead for border values
            colordata = [[i, x[1]] for i, x in enumerate(self.actual_colordata)]
            self.gui.colormode_velocity_data = self.colormode_velocity_data
        elif self.colormode == 'charge':
            # Use integers instead for border values
            colordata = [[i, x[1]] for i, x in enumerate(self.actual_colordata)]
            self.gui.colormode_charge_data = self.colormode_charge_data
        maxval = max([x for x, y in colordata])
        self.gui.colors = [None] * (maxval + 1)
        new = self.gui.drawing_area.window.new_gc
        alloc = self.gui.colormap.alloc_color
        for z, val in colordata:
            if isinstance(val, str):
                self.gui.colors[z] = new(alloc(val))
            else:
                clr = tuple([int(65535*x) for x in val])
                assert len(clr) == 3
                self.gui.colors[z] = new(alloc(*clr))
        self.gui.colormode = self.colormode
        self.gui.colordata = colordata
        self.gui.draw()
        return True

    def cancel(self, *args):
        self.destroy()

    def ok(self, *args):
        if self.apply():
            self.destroy()
        <|MERGE_RESOLUTION|>--- conflicted
+++ resolved
@@ -57,7 +57,7 @@
         self.charge_box = gtk.VBox()
         for widget in (self.radio_jmol, self.radio_atno, self.radio_tag,
                        self.radio_force, self.force_box, self.radio_velocity,
-                       self.radio_charge, self.charge_box, 
+                       self.radio_charge, self.charge_box,
                        self.radio_coordination,
                        self.velocity_box, self.radio_manual, self.radio_same):
             pack(self.methodbox, [widget])
@@ -97,7 +97,7 @@
                                  gtk.Label('  '),
                                  velocity_apply])
         self.velocity_box.hide()
-        # Now fill in the box for additional information in case 
+        # Now fill in the box for additional information in case
         # the charge is used.
         self.charge_label = gtk.Label(_("This should not be displayed!"))
         pack(self.charge_box, [self.charge_label])
@@ -215,7 +215,7 @@
                 self.force_box.hide()
             if widget is self.radio_velocity:
                 self.velocity_box.hide()
-            return  
+            return
         if widget is self.radio_jmol:
             self.set_jmol_colors()
         elif widget is self.radio_atno:
@@ -378,7 +378,7 @@
             self.colordata_coordination = [[x, y] for x, y in
                                            enumerate(colors)]
         self.actual_colordata = self.colordata_coordination
-        self.color_labels = [(str(x) + ':') 
+        self.color_labels = [(str(x) + ':')
                              for x, y in self.colordata_coordination]
         self.make_colorwin()
         self.colormode = 'coordination'
@@ -419,14 +419,9 @@
             oldcolors = np.array([None] * len(self.actual_colordata))
             oldcolors[:] = [y for x, y in self.actual_colordata]
             q = self.gui.images.q[self.gui.frame]
-            nq = ((q - self.colormode_charge_data[0]) * 
+            nq = ((q - self.colormode_charge_data[0]) *
                   self.colormode_charge_data[1])
             nq = np.clip(nq.astype(int), 0, len(oldcolors)-1)
-<<<<<<< HEAD
-            print("nq = ", nq)
-=======
-##            print "nq = ", nq
->>>>>>> 2c61df73
             colors[:] = oldcolors[nq]
         elif self.colormode == 'coordination':
             oldcolors = np.array([None] * len(self.actual_colordata))
@@ -490,7 +485,7 @@
             qmin_frame = self.gui.images.q[self.gui.frame].min()
             qmax_frame = self.gui.images.q[self.gui.frame].max()
             txt = (_('Min, max charge: %.2f, %.2f (this frame),' +
-                     '%.2f, %.2f (all frames)') 
+                     '%.2f, %.2f (all frames)')
                    % (qmin_frame, qmax_frame, qmin, qmax))
         else:
             txt = _("Min, max charge: %.2f, %.2f.") % (qmin, qmax,)
