--- conflicted
+++ resolved
@@ -458,9 +458,6 @@
             else:
                 warnings.warn('Ignoring unknown keyword "{}"'.format(key))
 
-<<<<<<< HEAD
-=======
-
     def getpath(self, fname=None, ext=None):
         """ Returns the directory/fname string """
         if fname is None:
@@ -468,7 +465,6 @@
         if ext is not None:
             fname = '{}.{}'.format(fname, ext)
         return os.path.join(self.directory, fname)
->>>>>>> 1f5f0040
 
     def remove_analysis(self):
         """ Remove all analysis files"""
