"""
This module defines the ASE interface to SIESTA.

Written by Mads Engelund (see www.espeem.com)

Home of the SIESTA package:
http://www.uam.es/departamentos/ciencias/fismateriac/siesta

2017.04 - Pedro Brandimarte: changes for python 2-3 compatible

"""

from dataclasses import dataclass
import os
from pathlib import Path
import re
import shutil
import tempfile
from typing import Any, Dict, List

import numpy as np

from ase import Atoms
from ase.calculators.calculator import (
    FileIOCalculator, Parameters, ReadError)
from ase.calculators.siesta.import_ion_xml import get_ion
from ase.calculators.siesta.parameters import PAOBasisBlock, format_fdf
from ase.data import atomic_numbers
from ase.io.siesta import read_siesta_xv
from ase.io.siesta_input import SiestaInput
from ase.units import Ry, eV
from ase.utils import deprecated

meV = 0.001 * eV


def parse_siesta_version(output: bytes) -> str:
    match = re.search(rb'Siesta Version\s*:\s*(\S+)', output)

    if match is None:
        raise RuntimeError('Could not get Siesta version info from output '
                           '{!r}'.format(output))

    string = match.group(1).decode('ascii')
    return string


def get_siesta_version(executable: str) -> str:
    """ Return SIESTA version number.

    Run the command, for instance 'siesta' and
    then parse the output in order find the
    version number.
    """
    # XXX We need a test of this kind of function.  But Siesta().command
    # is not enough to tell us how to run Siesta, because it could contain
    # all sorts of mpirun and other weird parts.

    temp_dirname = tempfile.mkdtemp(prefix='siesta-version-check-')
    try:
        from subprocess import PIPE, Popen
        proc = Popen([executable],
                     stdin=PIPE,
                     stdout=PIPE,
                     stderr=PIPE,
                     cwd=temp_dirname)
        output, _ = proc.communicate()
        # We are not providing any input, so Siesta will give us a failure
        # saying that it has no Chemical_species_label and exit status 1
        # (as of siesta-4.1-b4)
    finally:
        shutil.rmtree(temp_dirname)

    return parse_siesta_version(output)


def format_block(name, block):
    lines = [f'%block {name}']
    for row in block:
        data = ' '.join(str(obj) for obj in row)
        lines.append(f'    {data}')
    lines.append(f'%endblock {name}')
    return '\n'.join(lines)


def bandpath2bandpoints(path):
    return '\n'.join([
        'BandLinesScale ReciprocalLatticeVectors',
        format_block('BandPoints', path.kpts)])


class SiestaParameters(Parameters):
    def __init__(
            self,
            label='siesta',
            mesh_cutoff=200 * Ry,
            energy_shift=100 * meV,
            kpts=None,
            xc='LDA',
            basis_set='DZP',
            spin='non-polarized',
            species=(),
            pseudo_qualifier=None,
            pseudo_path=None,
            symlink_pseudos=None,
            atoms=None,
            restart=None,
            fdf_arguments=None,
            atomic_coord_format='xyz',
            bandpath=None):
        kwargs = locals()
        kwargs.pop('self')
        Parameters.__init__(self, **kwargs)


def _nonpolarized_alias(_: List, kwargs: Dict[str, Any]) -> bool:
    if kwargs.get("spin", None) == "UNPOLARIZED":
        kwargs["spin"] = "non-polarized"
        return True
    return False


class Siesta(FileIOCalculator):
    """Calculator interface to the SIESTA code.
    """
    allowed_xc = {
        'LDA': ['PZ', 'CA', 'PW92'],
        'GGA': ['PW91', 'PBE', 'revPBE', 'RPBE',
                'WC', 'AM05', 'PBEsol', 'PBEJsJrLO',
                'PBEGcGxLO', 'PBEGcGxHEG', 'BLYP'],
        'VDW': ['DRSLL', 'LMKLL', 'KBM', 'C09', 'BH', 'VV']}

    name = 'siesta'
    _legacy_default_command = 'siesta < PREFIX.fdf > PREFIX.out'
    implemented_properties = [
        'energy',
        'free_energy',
        'forces',
        'stress',
        'dipole',
        'eigenvalues',
        'density',
        'fermi_energy']

    # Dictionary of valid input vaiables.
    default_parameters = SiestaParameters()

    # XXX Not a ASE standard mechanism (yet).  We need to communicate to
    # ase.spectrum.band_structure.calculate_band_structure() that we expect
    # it to use the bandpath keyword.
    accepts_bandpath_keyword = True

    fileio_rules = FileIOCalculator.ruleset(
        stdin_name='{prefix}.fdf',
        stdout_name='{prefix}.out')

    def __init__(self, command=None, profile=None, directory='.', **kwargs):
        """ASE interface to the SIESTA code.

        Parameters:
           - label        : The basename of all files created during
                            calculation.
           - mesh_cutoff  : Energy in eV.
                            The mesh cutoff energy for determining number of
                            grid points in the matrix-element calculation.
           - energy_shift : Energy in eV
                            The confining energy of the basis set generation.
           - kpts         : Tuple of 3 integers, the k-points in different
                            directions.
           - xc           : The exchange-correlation potential. Can be set to
                            any allowed value for either the Siesta
                            XC.funtional or XC.authors keyword. Default "LDA"
           - basis_set    : "SZ"|"SZP"|"DZ"|"DZP"|"TZP", strings which specify
                            the type of functions basis set.
           - spin         : "non-polarized"|"collinear"|
                            "non-collinear|spin-orbit".
                            The level of spin description to be used.
           - species      : None|list of Species objects. The species objects
                            can be used to to specify the basis set,
                            pseudopotential and whether the species is ghost.
                            The tag on the atoms object and the element is used
                            together to identify the species.
           - pseudo_path  : None|path. This path is where
                            pseudopotentials are taken from.
                            If None is given, then then the path given
                            in $SIESTA_PP_PATH will be used.
           - pseudo_qualifier: None|string. This string will be added to the
                            pseudopotential path that will be retrieved.
                            For hydrogen with qualifier "abc" the
                            pseudopotential "H.abc.psf" will be retrieved.
           - symlink_pseudos: None|bool
                            If true, symlink pseudopotentials
                            into the calculation directory, else copy them.
                            Defaults to true on Unix and false on Windows.
           - atoms        : The Atoms object.
           - restart      : str.  Prefix for restart file.
                            May contain a directory.
                            Default is  None, don't restart.
           - fdf_arguments: Explicitly given fdf arguments. Dictonary using
                            Siesta keywords as given in the manual. List values
                            are written as fdf blocks with each element on a
                            separate line, while tuples will write each element
                            in a single line.  ASE units are assumed in the
                            input.
           - atomic_coord_format: "xyz"|"zmatrix", strings to switch between
                            the default way of entering the system's geometry
                            (via the block AtomicCoordinatesAndAtomicSpecies)
                            and a recent method via the block Zmatrix. The
                            block Zmatrix allows to specify basic geometry
                            constrains such as realized through the ASE classes
                            FixAtom, FixedLine and FixedPlane.
        """

        # Put in the default arguments.
        parameters = self.default_parameters.__class__(**kwargs)

        # Call the base class.
        FileIOCalculator.__init__(
            self,
            command=command,
            profile=profile,
            directory=directory,
            **parameters)

    def __getitem__(self, key):
        """Convenience method to retrieve a parameter as
        calculator[key] rather than calculator.parameters[key]

            Parameters:
                -key       : str, the name of the parameters to get.
        """
        return self.parameters[key]

    def species(self, atoms):
        """Find all relevant species depending on the atoms object and
        species input.

            Parameters :
                - atoms : An Atoms object.
        """
        return SiestaInput.get_species(
            atoms, list(self['species']), self['basis_set'])

    @deprecated(
        "The keyword 'UNPOLARIZED' has been deprecated,"
        "and replaced by 'non-polarized'",
        category=FutureWarning,
        callback=_nonpolarized_alias,
    )
    def set(self, **kwargs):
        """Set all parameters.

            Parameters:
                -kwargs  : Dictionary containing the keywords defined in
                           SiestaParameters.

        .. deprecated:: 3.18.2
            The keyword 'UNPOLARIZED' has been deprecated and replaced by
            'non-polarized'
        """

        # XXX Inserted these next few lines because set() would otherwise
        # discard all previously set keywords to their defaults!  --askhl
        current = self.parameters.copy()
        current.update(kwargs)
        kwargs = current

        # Find not allowed keys.
        default_keys = list(self.__class__.default_parameters)
        offending_keys = set(kwargs) - set(default_keys)
        if len(offending_keys) > 0:
            mess = "'set' does not take the keywords: %s "
            raise ValueError(mess % list(offending_keys))

        # Use the default parameters.
        parameters = self.__class__.default_parameters.copy()
        parameters.update(kwargs)
        kwargs = parameters

        # Check energy inputs.
        for arg in ['mesh_cutoff', 'energy_shift']:
            value = kwargs.get(arg)
            if value is None:
                continue
            if not (isinstance(value, (float, int)) and value > 0):
                mess = "'{}' must be a positive number(in eV), \
                    got '{}'".format(arg, value)
                raise ValueError(mess)

        # Check the functional input.
        xc = kwargs.get('xc', 'LDA')
        if isinstance(xc, (tuple, list)) and len(xc) == 2:
            functional, authors = xc
            if functional.lower() not in [k.lower() for k in self.allowed_xc]:
                mess = f"Unrecognized functional keyword: '{functional}'"
                raise ValueError(mess)

            lsauthorslower = [a.lower() for a in self.allowed_xc[functional]]
            if authors.lower() not in lsauthorslower:
                mess = "Unrecognized authors keyword for %s: '%s'"
                raise ValueError(mess % (functional, authors))

        elif xc in self.allowed_xc:
            functional = xc
            authors = self.allowed_xc[xc][0]
        else:
            found = False
            for key, value in self.allowed_xc.items():
                if xc in value:
                    found = True
                    functional = key
                    authors = xc
                    break

            if not found:
                raise ValueError(f"Unrecognized 'xc' keyword: '{xc}'")
        kwargs['xc'] = (functional, authors)

        # Check fdf_arguments.
        if kwargs['fdf_arguments'] is None:
            kwargs['fdf_arguments'] = {}

        if not isinstance(kwargs['fdf_arguments'], dict):
            raise TypeError("fdf_arguments must be a dictionary.")

        # Call baseclass.
        FileIOCalculator.set(self, **kwargs)

    def set_fdf_arguments(self, fdf_arguments):
        """ Set the fdf_arguments after the initialization of the
            calculator.
        """
        self.validate_fdf_arguments(fdf_arguments)
        FileIOCalculator.set(self, fdf_arguments=fdf_arguments)

    def validate_fdf_arguments(self, fdf_arguments):
        """ Raises error if the fdf_argument input is not a
            dictionary of allowed keys.
        """
        # None is valid
        if fdf_arguments is None:
            return

        # Type checking.
        if not isinstance(fdf_arguments, dict):
            raise TypeError("fdf_arguments must be a dictionary.")

    def write_input(self, atoms, properties=None, system_changes=None):
        """Write input (fdf)-file.
        See calculator.py for further details.

        Parameters:
            - atoms        : The Atoms object to write.
            - properties   : The properties which should be calculated.
            - system_changes : List of properties changed since last run.
        """

        super().write_input(
            atoms=atoms,
            properties=properties,
            system_changes=system_changes)

        filename = self.getpath(ext='fdf')

        more_fdf_args = {}

        # Use the saved density matrix if only 'cell' and 'positions'
        # have changed.
        if (system_changes is None or
            ('numbers' not in system_changes and
             'initial_magmoms' not in system_changes and
             'initial_charges' not in system_changes)):

            more_fdf_args['DM.UseSaveDM'] = True

        if 'density' in properties:
            more_fdf_args['SaveRho'] = True

        # Start writing the file.
        with open(filename, 'w') as fd:
            self._write_fdf(fd, atoms, more_fdf_args)

    def _write_fdf(self, fd, atoms, more_fdf_args):
        # Write system name and label.
        fd.write(format_fdf('SystemName', self.prefix))
        fd.write(format_fdf('SystemLabel', self.prefix))
        fd.write("\n")

        # Write explicitly given options first to
        # allow the user to override anything.
        fdf_arguments = self['fdf_arguments']
        for key in sorted(fdf_arguments):
            fd.write(format_fdf(key, fdf_arguments[key]))

        # Force siesta to return error on no convergence.
        # as default consistent with ASE expectations.
        if 'SCFMustConverge' not in fdf_arguments:
            fd.write(format_fdf('SCFMustConverge', True))
        fd.write("\n")

        # Write spin level.
        fd.write(format_fdf('Spin     ', self['spin']))
        # Spin backwards compatibility.
        if self['spin'] == 'collinear':
            fd.write(
                format_fdf(
                    'SpinPolarized',
                    (True,
                     "# Backwards compatibility.")))
        elif self['spin'] == 'non-collinear':
            fd.write(
                format_fdf(
                    'NonCollinearSpin',
                    (True,
                     "# Backwards compatibility.")))

        # Write functional.
        functional, authors = self['xc']
        fd.write(format_fdf('XC.functional', functional))
        fd.write(format_fdf('XC.authors', authors))
        fd.write("\n")

        # Write mesh cutoff and energy shift.
        fd.write(format_fdf('MeshCutoff',
                            (self['mesh_cutoff'], 'eV')))
        fd.write(format_fdf('PAO.EnergyShift',
                            (self['energy_shift'], 'eV')))
        fd.write("\n")

        self._write_species(fd, atoms)
        self._write_structure(fd, atoms)

        for key, value in more_fdf_args.items():
            fd.write(format_fdf(key, value))

        if self["kpts"] is not None:
            kpts = np.array(self['kpts'])
            SiestaInput.write_kpts(fd, kpts)

        if self['bandpath'] is not None:
            lines = bandpath2bandpoints(self['bandpath'])
            fd.write(lines)
            fd.write('\n')

    def _write_species(self, fd, atoms):
        species, _ = self.species(atoms)

        if self['pseudo_path'] is not None:
            pseudo_path = self['pseudo_path']
        elif 'SIESTA_PP_PATH' in self.cfg:
            pseudo_path = self.cfg['SIESTA_PP_PATH']
        else:
            mess = "Please set the environment variable 'SIESTA_PP_PATH'"
            raise Exception(mess)

        species_info = SpeciesInfo(
            atoms=atoms,
            pseudo_path=Path(pseudo_path),
            pseudo_qualifier=self.pseudo_qualifier(),
            species=species,
            target_directory=Path(self.directory).resolve())

        species_info.write(fd)
        species_info.link_pseudos_into_directory(
            symlink_pseudos=self['symlink_pseudos'])

    def read(self, filename):
        """Read structural parameters from file .XV file
           Read other results from other files
           filename : siesta.XV
        """

        fname = self.getpath(filename)
        if not fname.exists():
            raise ReadError(f"The restart file '{fname}' does not exist")
        with fname.open() as fd:
            self.atoms = read_siesta_xv(fd)
        self.read_results()

    def getpath(self, fname=None, ext=None):
        """ Returns the directory/fname string """
        if fname is None:
            fname = self.prefix
        if ext is not None:
            fname = f'{fname}.{ext}'
        return Path(self.directory) / fname

    def _write_structure(self, fd, atoms):
        """Translate the Atoms object to fdf-format.

        Parameters
        ----------
        fd : IO
            An open file object.
        atoms: Atoms
            An atoms object.
        """
        cell = atoms.cell
        fd.write('\n')

        if cell.rank in [1, 2]:
            raise ValueError('Expected 3D unit cell or no unit cell.  You may '
                             'wish to add vacuum along some directions.')

        if np.any(cell):
            fd.write(format_fdf('LatticeConstant', '1.0 Ang'))
            fd.write(format_block('LatticeVectors', cell))

        _, species_numbers = self.species(atoms)
        write_atomic_coordinates(
            fd, atoms, species_numbers,
            self.parameters["atomic_coord_format"].lower())

        # Write magnetic moments.
        magmoms = atoms.get_initial_magnetic_moments()

        # The DM.InitSpin block must be written to initialize to
        # no spin. SIESTA default is FM initialization, if the
        # block is not written, but  we must conform to the
        # atoms object.
        if magmoms is not None:
            if len(magmoms) == 0:
                fd.write('#Empty block forces ASE initialization.\n')

            fd.write('%block DM.InitSpin\n')
            if len(magmoms) != 0 and isinstance(magmoms[0], np.ndarray):
                for n, M in enumerate(magmoms):
                    if M[0] != 0:
                        fd.write(
                            '    %d %.14f %.14f %.14f \n' %
                            (n + 1, M[0], M[1], M[2]))
            elif len(magmoms) != 0 and isinstance(magmoms[0], float):
                for n, M in enumerate(magmoms):
                    if M != 0:
                        fd.write('    %d %.14f \n' % (n + 1, M))
            fd.write('%endblock DM.InitSpin\n')
            fd.write('\n')

    def pseudo_qualifier(self):
        """Get the extra string used in the middle of the pseudopotential.
        The retrieved pseudopotential for a specific element will be
        'H.xxx.psf' for the element 'H' with qualifier 'xxx'. If qualifier
        is set to None then the qualifier is set to functional name.
        """
        if self['pseudo_qualifier'] is None:
            return self['xc'][0].lower()
        else:
            return self['pseudo_qualifier']

    def read_results(self):
        """Read the results."""
        from ase.io.siesta_output import OutputReader
        reader = OutputReader(prefix=self.prefix,
                              directory=Path(self.directory),
                              bandpath=self['bandpath'])
        results = reader.read_results()
        self.results.update(results)

        self.results['ion'] = self.read_ion(self.atoms)

    def read_ion(self, atoms):
        """
        Read the ion.xml file of each specie
        """
        species, species_numbers = self.species(atoms)

        ion_results = {}
        for species_number, spec in enumerate(species, start=1):
            symbol = spec['symbol']
            atomic_number = atomic_numbers[symbol]

            if spec['pseudopotential'] is None:
                if self.pseudo_qualifier() == '':
                    label = symbol
                else:
                    label = f"{symbol}.{self.pseudo_qualifier()}"
                pseudopotential = self.getpath(label, 'psf')
            else:
                pseudopotential = Path(spec['pseudopotential'])
                label = pseudopotential.stem

            name = f"{label}.{species_number}"
            if spec['ghost']:
                name = f"{name}.ghost"
                atomic_number = -atomic_number

            label = name.rsplit('.', 2)[0]

            if label not in ion_results:
                fname = self.getpath(label, 'ion.xml')
                fname = Path(fname)
                if fname.is_file():
                    ion_results[label] = get_ion(fname)
                else:
                    fname = self.getpath(label, 'psml')
                    fname = Path(fname)
                    if fname.is_file():
                        ion_results[label] = get_ion(fname)

<<<<<<< HEAD
    def read_energy(self):
        """Read energy from SIESTA's text-output file.
        """
        fname = self.getpath(ext='out')
        with open(fname) as fd:
            text = fd.read().lower()

        assert 'final energy' in text
        lines = iter(text.split('\n'))

        # Get the energy and free energy the last time it appears
        for line in lines:
            has_energy = line.startswith('siesta: etot    =')
            if has_energy:
                self.results['energy'] = float(line.split()[-1])
                line = next(lines)
                self.results['free_energy'] = float(line.split()[-1])

        if ('energy' not in self.results or
                'free_energy' not in self.results):
            raise RuntimeError

    def read_forces_stress(self):
        """Read the forces and stress from the FORCE_STRESS file.
        """
        fname = self.getpath('FORCE_STRESS')
        with open(fname) as fd:
            lines = fd.readlines()

        stress_lines = lines[1:4]
        stress = np.empty((3, 3))
        for i in range(3):
            line = stress_lines[i].strip().split(' ')
            line = [s for s in line if len(s) > 0]
            stress[i] = [float(s) for s in line]

        self.results['stress'] = np.array(
            [stress[0, 0], stress[1, 1], stress[2, 2],
             stress[1, 2], stress[0, 2], stress[0, 1]])

        self.results['stress'] *= Ry / Bohr**3

        start = 5
        self.results['forces'] = np.zeros((len(lines) - start, 3), float)
        for i in range(start, len(lines)):
            line = [s for s in lines[i].strip().split(' ') if len(s) > 0]
            self.results['forces'][i - start] = [float(s) for s in line[2:5]]

        self.results['forces'] *= Ry / Bohr

    def read_eigenvalues(self):
        """ A robust procedure using the suggestion by Federico Marchesin """

        file_name = self.getpath(ext='EIG')
        try:
            with open(file_name) as fd:
                self.results['fermi_energy'] = float(fd.readline())
                n, num_hamilton_dim, nkp = map(int, fd.readline().split())
                _ee = np.split(
                    np.array(fd.read().split()).astype(float), nkp)
        except OSError:
            return 1

        n_spin = 1 if num_hamilton_dim > 2 else num_hamilton_dim
        ksn2e = np.delete(_ee, 0, 1).reshape([nkp, n_spin, n])

        eig_array = np.empty((n_spin, nkp, n))
        eig_array[:] = np.inf

        for k, sn2e in enumerate(ksn2e):
            for s, n2e in enumerate(sn2e):
                eig_array[s, k, :] = n2e

        assert np.isfinite(eig_array).all()

        self.results['eigenvalues'] = eig_array
        return 0

    def read_kpoints(self):
        """ Reader of the .KP files """

        fname = self.getpath(ext='KP')
        with open(fname) as fd:
            nkp = int(next(fd))
            kpoints = np.empty((nkp, 3))
            kweights = np.empty(nkp)

            for i in range(nkp):
                line = next(fd)
                tokens = line.split()
                numbers = np.array(tokens[1:]).astype(float)
                kpoints[i] = numbers[:3]
                kweights[i] = numbers[3]

        self.results['kpoints'] = kpoints
        self.results['kweights'] = kweights

    def read_dipole(self):
        """Read dipole moment. """
        dipole = np.zeros([1, 3])
        with open(self.getpath(ext='out')) as fd:
            for line in fd:
                if line.rfind('Electric dipole (Debye)') > -1:
                    dipole = np.array([float(f) for f in line.split()[5:8]])
        # debye to e*Ang
        self.results['dipole'] = dipole * 0.2081943482534
=======
        return ion_results

    def band_structure(self):
        return self.results['bandstructure']
>>>>>>> 97f61d0b

    def get_fermi_level(self):
        return self.results['fermi_energy']

    def get_k_point_weights(self):
        return self.results['kweights']

    def get_ibz_k_points(self):
        return self.results['kpoints']


def write_atomic_coordinates(fd, atoms: Atoms, species_numbers,
                             atomic_coord_format: str):
    """Write atomic coordinates.

    Parameters
    ----------
    fd : IO
        An open file object.
    atoms : Atoms
        An atoms object.
    """
    if atomic_coord_format == 'xyz':
        write_atomic_coordinates_xyz(fd, atoms, species_numbers)
    elif atomic_coord_format == 'zmatrix':
        write_atomic_coordinates_zmatrix(fd, atoms, species_numbers)
    else:
        raise RuntimeError(
            f'Unknown atomic_coord_format: {atomic_coord_format}')


def write_atomic_coordinates_zmatrix(fd, atoms: Atoms, species_numbers):
    """Write atomic coordinates in Z-matrix format.

    Parameters
    ----------
    fd : IO
        An open file object.
    atoms : Atoms
        An atoms object.
    """
    fd.write('\n')
    fd.write('ZM.UnitsLength   Ang\n')
    fd.write('%block Zmatrix\n')
    fd.write('  cartesian\n')
    fstr = "{:5d}" + "{:20.10f}" * 3 + "{:3d}" * 3 + "{:7d} {:s}\n"
    a2constr = SiestaInput.make_xyz_constraints(atoms)
    a2p, a2s = atoms.get_positions(), atoms.get_chemical_symbols()
    for ia, (sp, xyz, ccc, sym) in enumerate(zip(species_numbers,
                                                 a2p,
                                                 a2constr,
                                                 a2s)):
        fd.write(fstr.format(
            sp, xyz[0], xyz[1], xyz[2], ccc[0],
            ccc[1], ccc[2], ia + 1, sym))
    fd.write('%endblock Zmatrix\n')

    # origin = tuple(-atoms.get_celldisp().flatten())
    # fd.write(format_block('AtomicCoordinatesOrigin', [origin]))


def write_atomic_coordinates_xyz(fd, atoms: Atoms, species_numbers):
    """Write atomic coordinates.

    Parameters
    ----------
    fd : IO
        An open file object.
    atoms : Atoms
        An atoms object.
    """
    fd.write('\n')
    fd.write('AtomicCoordinatesFormat  Ang\n')
    fd.write(format_block('AtomicCoordinatesAndAtomicSpecies',
                          [[*atom.position, number]
                           for atom, number in zip(atoms, species_numbers)]))
    fd.write('\n')

    # origin = tuple(-atoms.get_celldisp().flatten())
    # fd.write(format_block('AtomicCoordinatesOrigin', [origin]))


@dataclass
class SpeciesInfo:
    atoms: Atoms
    pseudo_path: Path
    pseudo_qualifier: str
    species: dict  # actually a kind of Parameters object, should refactor
    target_directory: Path

    def __post_init__(self):
        pao_basis = []
        chemical_labels = []
        basis_sizes = []
        file_instructions = []

        for species_number, spec in enumerate(self.species, start=1):
            symbol = spec['symbol']
            atomic_number = atomic_numbers[symbol]

            if spec['pseudopotential'] is None:
                if self.pseudo_qualifier == '':
                    label = symbol
                else:
                    label = f"{symbol}.{self.pseudo_qualifier}"
                src_path = self.pseudo_path / f"{label}.psf"
            else:
                src_path = Path(spec['pseudopotential'])
                label = src_path.stem
            if not src_path.is_absolute():
                src_path = self.pseudo_path / src_path
            if not src_path.exists():
                src_path = self.pseudo_path / f"{symbol}.psml"

            name = src_path.name
            name = name.split('.')
            name.insert(-1, str(species_number))
            if spec['ghost']:
                name.insert(-1, 'ghost')
                atomic_number = -atomic_number

            name = '.'.join(name)
            dst_path = self.target_directory / name

            instr = FileInstruction(src_path, dst_path)
            file_instructions.append(instr)

            label = '.'.join(np.array(name.split('.'))[:-1])
            string = '    %d %d %s' % (species_number, atomic_number, label)
            chemical_labels.append(string)
            if isinstance(spec['basis_set'], PAOBasisBlock):
                pao_basis.append(spec['basis_set'].script(label))
            else:
                basis_sizes.append(("    " + label, spec['basis_set']))

        self.file_instructions = file_instructions
        self.chemical_labels = chemical_labels
        self.pao_basis = pao_basis
        self.basis_sizes = basis_sizes

    def link_pseudos_into_directory(self, symlink_pseudos=None):
        if symlink_pseudos is None:
            symlink_pseudos = os.name != 'nt'

        for instruction in self.file_instructions:
            if symlink_pseudos:
                instruction.symlink()
            else:
                instruction.copyfile()

    def write(self, fd):
        fd.write(format_fdf('NumberOfSpecies', len(self.species)))
        fd.write(format_fdf('NumberOfAtoms', len(self.atoms)))

        fd.write(format_fdf('ChemicalSpecieslabel', self.chemical_labels))
        fd.write('\n')
        fd.write(format_fdf('PAO.Basis', self.pao_basis))
        fd.write(format_fdf('PAO.BasisSizes', self.basis_sizes))
        fd.write('\n')


@dataclass
class FileInstruction:
    src_path: Path
    dst_path: Path

    def copyfile(self):
        self._link(shutil.copy)

    def symlink(self):
        self._link(os.symlink)

    def _link(self, file_operation):
        if self.src_path == self.dst_path:
            return

        self.dst_path.unlink(missing_ok=True)
        file_operation(self.src_path, self.dst_path)<|MERGE_RESOLUTION|>--- conflicted
+++ resolved
@@ -597,119 +597,10 @@
                     if fname.is_file():
                         ion_results[label] = get_ion(fname)
 
-<<<<<<< HEAD
-    def read_energy(self):
-        """Read energy from SIESTA's text-output file.
-        """
-        fname = self.getpath(ext='out')
-        with open(fname) as fd:
-            text = fd.read().lower()
-
-        assert 'final energy' in text
-        lines = iter(text.split('\n'))
-
-        # Get the energy and free energy the last time it appears
-        for line in lines:
-            has_energy = line.startswith('siesta: etot    =')
-            if has_energy:
-                self.results['energy'] = float(line.split()[-1])
-                line = next(lines)
-                self.results['free_energy'] = float(line.split()[-1])
-
-        if ('energy' not in self.results or
-                'free_energy' not in self.results):
-            raise RuntimeError
-
-    def read_forces_stress(self):
-        """Read the forces and stress from the FORCE_STRESS file.
-        """
-        fname = self.getpath('FORCE_STRESS')
-        with open(fname) as fd:
-            lines = fd.readlines()
-
-        stress_lines = lines[1:4]
-        stress = np.empty((3, 3))
-        for i in range(3):
-            line = stress_lines[i].strip().split(' ')
-            line = [s for s in line if len(s) > 0]
-            stress[i] = [float(s) for s in line]
-
-        self.results['stress'] = np.array(
-            [stress[0, 0], stress[1, 1], stress[2, 2],
-             stress[1, 2], stress[0, 2], stress[0, 1]])
-
-        self.results['stress'] *= Ry / Bohr**3
-
-        start = 5
-        self.results['forces'] = np.zeros((len(lines) - start, 3), float)
-        for i in range(start, len(lines)):
-            line = [s for s in lines[i].strip().split(' ') if len(s) > 0]
-            self.results['forces'][i - start] = [float(s) for s in line[2:5]]
-
-        self.results['forces'] *= Ry / Bohr
-
-    def read_eigenvalues(self):
-        """ A robust procedure using the suggestion by Federico Marchesin """
-
-        file_name = self.getpath(ext='EIG')
-        try:
-            with open(file_name) as fd:
-                self.results['fermi_energy'] = float(fd.readline())
-                n, num_hamilton_dim, nkp = map(int, fd.readline().split())
-                _ee = np.split(
-                    np.array(fd.read().split()).astype(float), nkp)
-        except OSError:
-            return 1
-
-        n_spin = 1 if num_hamilton_dim > 2 else num_hamilton_dim
-        ksn2e = np.delete(_ee, 0, 1).reshape([nkp, n_spin, n])
-
-        eig_array = np.empty((n_spin, nkp, n))
-        eig_array[:] = np.inf
-
-        for k, sn2e in enumerate(ksn2e):
-            for s, n2e in enumerate(sn2e):
-                eig_array[s, k, :] = n2e
-
-        assert np.isfinite(eig_array).all()
-
-        self.results['eigenvalues'] = eig_array
-        return 0
-
-    def read_kpoints(self):
-        """ Reader of the .KP files """
-
-        fname = self.getpath(ext='KP')
-        with open(fname) as fd:
-            nkp = int(next(fd))
-            kpoints = np.empty((nkp, 3))
-            kweights = np.empty(nkp)
-
-            for i in range(nkp):
-                line = next(fd)
-                tokens = line.split()
-                numbers = np.array(tokens[1:]).astype(float)
-                kpoints[i] = numbers[:3]
-                kweights[i] = numbers[3]
-
-        self.results['kpoints'] = kpoints
-        self.results['kweights'] = kweights
-
-    def read_dipole(self):
-        """Read dipole moment. """
-        dipole = np.zeros([1, 3])
-        with open(self.getpath(ext='out')) as fd:
-            for line in fd:
-                if line.rfind('Electric dipole (Debye)') > -1:
-                    dipole = np.array([float(f) for f in line.split()[5:8]])
-        # debye to e*Ang
-        self.results['dipole'] = dipole * 0.2081943482534
-=======
         return ion_results
 
     def band_structure(self):
         return self.results['bandstructure']
->>>>>>> 97f61d0b
 
     def get_fermi_level(self):
         return self.results['fermi_energy']
