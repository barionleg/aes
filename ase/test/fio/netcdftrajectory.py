import os
import warnings

import numpy as np

from ase import Atom, Atoms
from ase.io import read
from ase.io import NetCDFTrajectory

co = Atoms([Atom('C', (0, 0, 0)),
            Atom('O', (0, 0, 1.2))],
            cell=[3, 3, 3],
            pbc=True)
traj = NetCDFTrajectory('1.nc', 'w', co)
for i in range(5):
    co.positions[:, 2] += 0.1
    traj.write()
del traj
traj = NetCDFTrajectory('1.nc', 'a')
co = traj[-1]
print(co.positions)
co.positions[:] += 1
traj.write(co)
del traj
t = NetCDFTrajectory('1.nc', 'a')

print(t[-1].positions)
print('.--------')
for i, a in enumerate(t):
    if i < 4:
        print(1, a.positions[-1, 2], 1.3 + i * 0.1)
        assert abs(a.positions[-1, 2] - 1.3 - i * 0.1) < 1e-6
        assert a.pbc.all()
    else:
        print(1, a.positions[-1, 2], 1.7 + i - 4)
        assert abs(a.positions[-1, 2] - 1.7 - i + 4) < 1e-6
        assert a.pbc.all()
co.positions[:] += 1
t.write(co)
for i, a in enumerate(t):
    if i < 4:
        print(2, a.positions[-1, 2], 1.3 + i * 0.1)
        assert abs(a.positions[-1, 2] - 1.3 - i * 0.1) < 1e-6
    else:
        print(2, a.positions[-1, 2], 1.7 + i - 4)
        assert abs(a.positions[-1, 2] - 1.7 - i + 4) < 1e-6
assert len(t) == 7

# Change atom type and append
co[0].number = 1
t.write(co)
t2 = NetCDFTrajectory('1.nc', 'r')
co2 = t2[-1]
assert (co2.numbers == co.numbers).all()
del t2

os.remove('1.nc')

co[0].number = 6
co.pbc = True
t.write(co)

co.pbc = False
o = co.pop(1)
try:
    t.write(co)
except ValueError:
    pass
else:
    assert False

co.append(o)
co.pbc = True
t.write(co)
del t

# append to a nonexisting file
fname = '2.nc'
if os.path.isfile(fname):
    os.remove(fname)
t = NetCDFTrajectory(fname, 'a', co)
del t

fname = '3.nc'
t = NetCDFTrajectory(fname, 'w', co)
# File is not created before first write
co.set_pbc([True, False, False])
d = co.get_distance(0, 1)
with warnings.catch_warnings():
    warnings.simplefilter('ignore', UserWarning)
    t.write(co)
del t
# Check pbc
for c in [1, 1000]:
    t = NetCDFTrajectory(fname, chunk_size=c)
    a = t[-1]
    assert a.pbc[0] and not a.pbc[1] and not a.pbc[2]
    assert abs(a.get_distance(0, 1) - d) < 1e-6
    del t
# Append something in Voigt notation
t = NetCDFTrajectory(fname, 'a')
for frame, a in enumerate(t):
    test = np.random.random([len(a), 6])
    a.set_array('test', test)
    t.write_arrays(a, frame, ['test'])
del t
os.remove(fname)

# Check cell origin
co.set_pbc(True)
co.set_celldisp([1,2,3])
traj = NetCDFTrajectory('4.nc', 'w', co)
traj.write(co)
traj.close()

traj = NetCDFTrajectory('4.nc', 'r')
a = traj[0]
assert np.all(abs(a.get_celldisp() - np.array([1,2,3])) < 1e-12)
traj.close()

os.remove('4.nc')

# Add 'id' field and check if it is read correctly
co.set_array('id', np.array([2, 1]))
traj = NetCDFTrajectory('5.nc', 'w', co)
traj.write(co, arrays=['id'])
traj.close()

traj = NetCDFTrajectory('5.nc', 'r')#
assert np.all(traj[0].numbers == [8, 6])
assert np.all(np.abs(traj[0].positions - np.array([[2, 2, 3.7], [2., 2., 2.5]])) < 1e-6)
traj.close()

a = read('5.nc')
assert(len(a) == 2)

os.remove('5.nc')

<<<<<<< HEAD
traj = NetCDFTrajectory('example1.nc')
a = traj[1]
=======

# Create a NetCDF file with a per-file definition of atomic numbers. ASE
# NetCDFTrajectory can read but not write these types of files.
import netCDF4
nc = netCDF4.Dataset('6.nc', 'w')
nc.createDimension('frame', None)
nc.createDimension('atom', 2)
nc.createDimension('spatial', 3)
nc.createDimension('cell_spatial', 3)
nc.createDimension('cell_angular', 3)

nc.createVariable('atom_types', 'i', ('atom',))
nc.createVariable('coordinates', 'f4', ('frame', 'atom', 'spatial',))
nc.createVariable('cell_lengths', 'f4', ('frame', 'cell_spatial',))
nc.createVariable('cell_angles', 'f4', ('frame', 'cell_angular',))

r0 = np.array([[1, 2, 3], [4, 5, 6]], dtype=np.float)
r1 = 2*r0

nc.variables['atom_types'][:] = [1, 2]
nc.variables['coordinates'][0] = r0
nc.variables['coordinates'][1] = r1
nc.variables['cell_lengths'][:] = 0
nc.variables['cell_angles'][:] = 90

nc.close()

traj = NetCDFTrajectory('6.nc', 'r')
assert np.allclose(traj[0].positions, r0)
assert np.allclose(traj[1].positions, r1)
traj.close()

os.remove('6.nc')
>>>>>>> a6feb6eb
<|MERGE_RESOLUTION|>--- conflicted
+++ resolved
@@ -136,11 +136,6 @@
 
 os.remove('5.nc')
 
-<<<<<<< HEAD
-traj = NetCDFTrajectory('example1.nc')
-a = traj[1]
-=======
-
 # Create a NetCDF file with a per-file definition of atomic numbers. ASE
 # NetCDFTrajectory can read but not write these types of files.
 import netCDF4
@@ -172,5 +167,4 @@
 assert np.allclose(traj[1].positions, r1)
 traj.close()
 
-os.remove('6.nc')
->>>>>>> a6feb6eb
+os.remove('6.nc')