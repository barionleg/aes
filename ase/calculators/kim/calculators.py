--- conflicted
+++ resolved
@@ -48,11 +48,7 @@
         parameters["units"] = supported_units
 
         parameters["model_init"] = [
-<<<<<<< HEAD
-            "kim init {} {}{}".format(model_name, supported_units, os.linesep)
-=======
-            f"kim_init {model_name} {supported_units}{os.linesep}"
->>>>>>> 2a1e2ca7
+            f"kim init {model_name} {supported_units}{os.linesep}"
         ]
 
         parameters["kim interactions"] = "kim interactions {}{}".format(
@@ -130,11 +126,7 @@
     model_init = ["units " + supported_units + os.linesep]
 
     model_init.append(
-<<<<<<< HEAD
-        "kim init {} {}{}".format(model_name, supported_units, os.linesep)
-=======
-        f"kim_init {model_name} {supported_units}{os.linesep}"
->>>>>>> 2a1e2ca7
+        f"kim init {model_name} {supported_units}{os.linesep}"
     )
     model_init.append("atom_modify map array sort 0 0" + os.linesep)
 
