--- conflicted
+++ resolved
@@ -195,25 +195,14 @@
         self.n_imag = n_imag
         self.atoms=atoms
         self.potentialenergy = potentialenergy
-<<<<<<< HEAD
-        e_phot=units._hplanck*units._c/units._e*100 #J*s *m/s /e ## eV*m
-=======
-        ##############################
         self.cutoff=cutoff
         e_phot=units._hplanck*units._c/units._e*100 #J*s *m/s /e ## eV*m 
->>>>>>> eaa790a7
         converted=self.vib_energies/e_phot
         wl=1e7/converted #nm
         wl_m=wl*1e-9 #m
         self.frequencies=units._c/(wl_m) #1/s
 
     def head_gordon_damp(self,freq):
-<<<<<<< HEAD
-
-        cutoff=50 #cm-1
-=======
-        
->>>>>>> eaa790a7
         alpha=4
         wl=1e7/self.cutoff #nm
         wl_m=wl*1e-9 #m
@@ -232,32 +221,17 @@
         old_kT=units.kB*temperature
         for n,freq in enumerate(self.frequencies):
             #J/molK #js *1/s #/J/K  ### J/mol
-<<<<<<< HEAD
             x= units._hplanck * freq / kT
-
-            comp=R*((x)*np.exp(-x)/(1 - np.exp(-x))
-=======
-            x= units._hplanck * freq / kT 
-                     
             comp=R*((x)*np.exp(-x)/(1 - np.exp(-x)) #vibrational components grimme 
->>>>>>> eaa790a7
                     - np.log(1. - np.exp(-x)))
             x = self.vib_energies[n] / old_kT
-
-<<<<<<< HEAD
-            compase=x / (np.exp(x) - 1.) - np.log(1. - np.exp(-x))
-
-=======
             compase=x / (np.exp(x) - 1.) - np.log(1. - np.exp(-x)) #vibrational components original from ase for comparison
-            
->>>>>>> eaa790a7
             S_v += self.head_gordon_damp(freq)*comp
             S_vase += compase
-
-
         S_vase *= units.kB
         S_v*=(units.J/units._Nav)
         return S_v
+
     def rotational_entropy_contribution(self, temperature):
         """Calculates the rotation of a rigid rotor for low frequency modes. Returns the entropy
         in eV/K."""
