--- conflicted
+++ resolved
@@ -164,11 +164,8 @@
 
 class quasiHarmonicThermo(HarmonicThermo):
     """Subclass of :class:`HarmonicThermo`, including the quasi-harmonic
-<<<<<<< HEAD
+    approximation of Cramer, Truhlar and coworkers :doi:`10.1021/jp205508z`.
     approximation of Cramer, Truhlar and coworkers. :doi:`10.1021/jp205508z`.
-=======
-    approximation of Cramer, Truhlar and coworkers :doi:`10.1021/jp205508z`.
->>>>>>> 26c4b05a
 
     Inputs:
 
@@ -1098,6 +1095,7 @@
         multiplied by -i. See :doi:`10.1002/anie.202205735.`
         If 'raise', all imaginary frequencies will be replaced with the value
         specified by the 'value' argument. See Cramer, Truhlar and coworkers.
+        specified by the 'value' argument. See Cramer, Truhlar and coworkers.
         :doi:`10.1021/jp205508z`.
 
     Outputs:
