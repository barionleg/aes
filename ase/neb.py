--- conflicted
+++ resolved
@@ -11,12 +11,9 @@
 from ase.io import read
 from ase.optimize import MDMin
 from ase.geometry import find_mic
-<<<<<<< HEAD
-=======
 from ase.io.trajectory import Trajectory
 from ase.utils import deprecated
 from ase.utils.forcecurve import fit_images
->>>>>>> 795238ae
 
 
 class NEB:
