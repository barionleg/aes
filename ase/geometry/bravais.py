--- conflicted
+++ resolved
@@ -217,14 +217,9 @@
 
 
 bravais_names = []
-bravais_names_2d = []
 bravais_lattices = {}
-<<<<<<< HEAD
-bravais_lattices_2d = {}
-=======
 bravais_classes = {}
 
->>>>>>> b851ebf1
 
 def bravaisclass(longname, crystal_family, lattice_system, pearson_symbol,
                  parameters, variants, ndim=3):
@@ -252,20 +247,9 @@
                                          special_path, special_points)
 
         # Register in global list and dictionary
-<<<<<<< HEAD
-        if ndim == 3:
-            bravais_names.append(btype)
-            bravais_lattices[btype] = cls
-        elif ndim == 2:
-            bravais_names_2d.append(btype)
-            bravais_lattices_2d[btype] = cls
-        else:
-            raise ValueError('Strange lattice dimension')
-=======
         bravais_names.append(btype)
         bravais_lattices[btype] = cls
         bravais_classes[pearson_symbol] = cls
->>>>>>> b851ebf1
         return cls
 
     return decorate
@@ -847,8 +831,8 @@
     return newpoints
 
 
-@bravaisclass('oblique (monoclinic)', ('a', 'b', 'alpha'),
-              [['OBL', 'GYHCH1X', 'GYHCH1XG', None]],
+@bravaisclass('primitive oblique', 'monoclinic', None, 'mp',
+              ('a', 'b', 'alpha'), [['OBL', 'GYHCH1X', 'GYHCH1XG', None]],
               ndim=2)
 class OBL(BravaisLattice):
     def __init__(self, a, b, alpha, **kwargs):
@@ -877,7 +861,7 @@
         return points
 
 
-@bravaisclass('hexagonal 2d', 'a',
+@bravaisclass('primitive hexagonal', 'hexagonal', None, 'hp', 'a',
               [['HEX2D', 'GMK', 'GMKG',
                 get_subset_points('GMK',
                                   sc_special_points['hexagonal'])]],
@@ -893,7 +877,7 @@
                          [0., 0., 0.]])
 
 
-@bravaisclass('rectangular (orthorhombic)', 'ab',
+@bravaisclass('primitive rectangular', 'orthorhombic', None, 'op', 'ab',
               [['RECT', 'GXSY', 'GXSYGS',
                 get_subset_points('GXSY',
                                   sc_special_points['orthorhombic'])]],
@@ -908,9 +892,8 @@
                          [0, 0, 0.]])
 
 
-@bravaisclass('centered rectangular (orthorhombic)', ('a', 'alpha'),
-              [['CRECT', 'GXA1Y', 'GXA1YG', None]],
-              ndim=2)
+@bravaisclass('centred rectangular', 'orthorhombic', None, 'oc',
+              ('a', 'alpha'), [['CRECT', 'GXA1Y', 'GXA1YG', None]], ndim=2)
 class CRECT(BravaisLattice):
     def __init__(self, a, alpha, **kwargs):
         BravaisLattice.__init__(self, a=a, alpha=alpha, **kwargs)
@@ -935,7 +918,7 @@
         return points
 
 
-@bravaisclass('square (tetragonal)', ('a'),
+@bravaisclass('primitive square', 'tetragonal', None, 'tp', ('a'),
               [['SQR', 'GMX', 'MGXM',
                 get_subset_points('GMX', sc_special_points['tetragonal'])]],
               ndim=2)
@@ -1427,117 +1410,4 @@
     yield RECT(a, b)
     yield CRECT(a, alpha=alpha)
     yield HEX2D(a)
-<<<<<<< HEAD
-    yield SQR(a)
-=======
-    yield SQR(a)
-
-
-def get_subset_points(names, points):
-    newpoints = {}
-    for name in names:
-        newpoints[name] = points[name]
-
-    return newpoints
-
-
-@bravaisclass('primitive oblique', 'monoclinic', None, 'mp',
-              ('a', 'b', 'alpha'), [['OBL', 'GYHCH1X', 'GYHCH1XG', None]],
-              ndim=2)
-class OBL(BravaisLattice):
-    def __init__(self, a, b, alpha, **kwargs):
-        BravaisLattice.__init__(self, a=a, b=b, alpha=alpha, **kwargs)
-
-    def _cell(self, a, b, alpha):
-        cosa = np.cos(alpha * _degrees)
-        sina = np.sin(alpha * _degrees)
-
-        return np.array([[a, 0, 0],
-                         [b * cosa, b * sina, 0],
-                         [0., 0., 0.]])
-
-    def _special_points(self, a, b, alpha, variant):
-        # XXX Check me
-        cosa = np.cos(alpha * _degrees)
-        eta = (1 - a * cosa / b) / (2 * np.sin(alpha * _degrees)**2)
-        nu = .5 - eta * b * cosa / a
-
-        points = [[0, 0, 0],
-                  [0, 0.5, 0],
-                  [eta, 1 - nu, 0],
-                  [.5, .5, 0],
-                  [1 - eta, nu, 0],
-                  [.5, 0, 0]]
-        return points
-
-
-@bravaisclass('primitive hexagonal', 'hexagonal', None, 'hp', 'a',
-              [['HEX2D', 'GMK', 'GMKG',
-                get_subset_points('GMK',
-                                  sc_special_points['hexagonal'])]],
-              ndim=2)
-class HEX2D(BravaisLattice):
-    def __init__(self, a, **kwargs):
-        BravaisLattice.__init__(self, a=a, **kwargs)
-
-    def _cell(self, a):
-        x = 0.5 * np.sqrt(3)
-        return np.array([[a, 0, 0],
-                         [-0.5 * a, x * a, 0],
-                         [0., 0., 0.]])
-
-
-@bravaisclass('primitive rectangular', 'orthorhombic', None, 'op', 'ab',
-              [['RECT', 'GXSY', 'GXSYGS',
-                get_subset_points('GXSY',
-                                  sc_special_points['orthorhombic'])]],
-              ndim=2)
-class RECT(BravaisLattice):
-    def __init__(self, a, b, **kwargs):
-        BravaisLattice.__init__(self, a=a, b=b, **kwargs)
-
-    def _cell(self, a, b):
-        return np.array([[a, 0, 0],
-                         [0, b, 0],
-                         [0, 0, 0.]])
-
-
-@bravaisclass('centred rectangular', 'orthorhombic', None, 'oc',
-              ('a', 'alpha'), [['CRECT', 'GXA1Y', 'GXA1YG', None]], ndim=2)
-class CRECT(BravaisLattice):
-    def __init__(self, a, alpha, **kwargs):
-        BravaisLattice.__init__(self, a=a, alpha=alpha, **kwargs)
-
-    def _cell(self, a, alpha):
-        x = np.cos(alpha * _degrees)
-        y = np.sin(alpha * _degrees)
-        return np.array([[a, 0, 0],
-                         [a * x, a * y, 0],
-                         [0, 0, 0.]])
-
-    def _special_points(self, a, alpha, variant):
-        sina2 = np.sin(alpha / 2 * _degrees)**2
-        sina = np.sin(alpha * _degrees)**2
-        eta = sina2 / sina
-        cosa = np.cos(alpha * _degrees)
-        xi = eta * cosa
-        points = [[0, 0, 0],
-                  [eta, - eta, 0],
-                  [0.5 + xi, 0.5 - xi, 0],
-                  [0.5, 0.5, 0]]
-        return points
-
-
-@bravaisclass('primitive square', 'tetragonal', None, 'tp', ('a'),
-              [['SQR', 'GMX', 'MGXM',
-                get_subset_points('GMX', sc_special_points['tetragonal'])]],
-              ndim=2)
-class SQR(BravaisLattice):
-    def __init__(self, a, **kwargs):
-        BravaisLattice.__init__(self, a=a, **kwargs)
-
-    def _cell(self, a):
-        return np.array([[a, 0, 0],
-                         [0, a, 0],
-                         [0, 0, 0.]])
->>>>>>> b851ebf1
+    yield SQR(a)