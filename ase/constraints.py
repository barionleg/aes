<<<<<<< HEAD
from __future__ import division
from math import sqrt, sin, cos
=======
>>>>>>> 037947bf
from warnings import warn

import numpy as np
<<<<<<< HEAD
from scipy.linalg import expm

__all__ = ['FixCartesian', 'FixBondLength', 'FixedMode', 'FixConstraintSingle',
           'FixAtoms', 'UnitCellFilter', 'ExpCellFilter', 'FixScaled', 'StrainFilter',
           'FixCom', 'FixedPlane', 'Filter', 'FixConstraint', 'FixedLine',
           'FixBondLengths', 'FixLinearTriatomic', 'FixInternals', 'Hookean',
           'ExternalForce', 'MirrorForce', 'MirrorTorque', 'FIRES']
=======
from scipy.linalg import expm, logm
from ase.calculators.calculator import PropertyNotImplementedError
from ase.geometry import (find_mic, wrap_positions, get_distances_derivatives,
                          get_angles_derivatives, get_dihedrals_derivatives,
                          conditional_find_mic, get_angles, get_dihedrals)
from ase.utils.parsemath import eval_expression
from ase.stress import (full_3x3_to_voigt_6_stress,
                        voigt_6_to_full_3x3_stress)

__all__ = [
    'FixCartesian', 'FixBondLength', 'FixedMode',
    'FixAtoms', 'UnitCellFilter', 'ExpCellFilter',
    'FixScaled', 'StrainFilter', 'FixCom', 'FixedPlane', 'Filter',
    'FixConstraint', 'FixedLine', 'FixBondLengths', 'FixLinearTriatomic',
    'FixInternals', 'Hookean', 'ExternalForce', 'MirrorForce', 'MirrorTorque',
    "FixScaledParametricRelations", "FixCartesianParametricRelations"]
>>>>>>> 037947bf


def dict2constraint(dct):
    if dct['name'] not in __all__:
        raise ValueError
    return globals()[dct['name']](**dct['kwargs'])


def slice2enlist(s, n):
    """Convert a slice object into a list of (new, old) tuples."""
    if isinstance(s, slice):
        return enumerate(range(*s.indices(n)))
    return enumerate(s)


def constrained_indices(atoms, only_include=None):
    """Returns a list of indices for the atoms that are constrained
    by a constraint that is applied.  By setting only_include to a
    specific type of constraint you can make it only look for that
    given constraint.
    """
    indices = []
    for constraint in atoms.constraints:
        if only_include is not None:
            if not isinstance(constraint, only_include):
                continue
        indices.extend(np.array(constraint.get_indices()))
    return np.array(np.unique(indices))


class FixConstraint:
    """Base class for classes that fix one or more atoms in some way."""

    def index_shuffle(self, atoms, ind):
        """Change the indices.

        When the ordering of the atoms in the Atoms object changes,
        this method can be called to shuffle the indices of the
        constraints.

        ind -- List or tuple of indices.

        """
        raise NotImplementedError

    def repeat(self, m, n):
        """ basic method to multiply by m, needs to know the length
        of the underlying atoms object for the assignment of
        multiplied constraints to work.
        """
        msg = ("Repeat is not compatible with your atoms' constraints."
               ' Use atoms.set_constraint() before calling repeat to '
               'remove your constraints.')
        raise NotImplementedError(msg)

    def adjust_momenta(self, atoms, momenta):
        """Adjusts momenta in identical manner to forces."""
        self.adjust_forces(atoms, momenta)

    def copy(self):
        return dict2constraint(self.todict().copy())


class IndexedConstraint(FixConstraint):
    def __init__(self, indices=None, mask=None):
        """Constrain chosen atoms.

        Parameters
        ----------
        indices : sequence of int
           Indices for those atoms that should be constrained.
        mask : sequence of bool
           One boolean per atom indicating if the atom should be
           constrained or not.
        """

        if mask is not None:
            if indices is not None:
                raise ValueError('Use only one of "indices" and "mask".')
            indices = mask
        indices = np.atleast_1d(indices)
        if np.ndim(indices) > 1:
            raise ValueError('indices has wrong amount of dimensions. '
                             f'Got {np.ndim(indices)}, expected ndim <= 1')

        if indices.dtype == bool:
            indices = np.arange(len(indices))[indices]
        elif not np.issubdtype(indices.dtype, np.integer):
            raise ValueError('Indices must be integers or boolean mask, '
                             f'not dtype={indices.dtype}')

        if len(set(indices)) < len(indices):
            raise ValueError(
                'The indices array contains duplicates. '
                'Perhaps you want to specify a mask instead, but '
                'forgot the mask= keyword.')

        self.index = indices

    def index_shuffle(self, atoms, ind):
        # See docstring of superclass
        index = []

        # Resolve negative indices:
        actual_indices = set(np.arange(len(atoms))[self.index])

        for new, old in slice2enlist(ind, len(atoms)):
            if old in actual_indices:
                index.append(new)
        if len(index) == 0:
            raise IndexError('All indices in FixAtoms not part of slice')
        self.index = np.asarray(index, int)
        # XXX make immutable

    def get_indices(self):
        return self.index.copy()

    def repeat(self, m, n):
        i0 = 0
        natoms = 0
        if isinstance(m, int):
            m = (m, m, m)
        index_new = []
        for m2 in range(m[2]):
            for m1 in range(m[1]):
                for m0 in range(m[0]):
                    i1 = i0 + n
                    index_new += [i + natoms for i in self.index]
                    i0 = i1
                    natoms += n
        self.index = np.asarray(index_new, int)
        # XXX make immutable
        return self

    def delete_atoms(self, indices, natoms):
        """Removes atoms from the index array, if present.

        Required for removing atoms with existing constraint.
        """

        i = np.zeros(natoms, int) - 1
        new = np.delete(np.arange(natoms), indices)
        i[new] = np.arange(len(new))
        index = i[self.index]
        self.index = index[index >= 0]
        # XXX make immutable
        if len(self.index) == 0:
            return None
        return self


class FixAtoms(IndexedConstraint):
    """Fix chosen atoms.

    Examples
    --------
    Fix all Copper atoms:

    >>> mask = (atoms.symbols == 'Cu')
    >>> c = FixAtoms(mask=mask)
    >>> atoms.set_constraint(c)

    Fix all atoms with z-coordinate less than 1.0 Angstrom:

    >>> c = FixAtoms(mask=atoms.positions[:, 2] < 1.0)
    >>> atoms.set_constraint(c)
    """

    def get_removed_dof(self, atoms):
        return 3 * len(self.index)

    def adjust_positions(self, atoms, new):
        new[self.index] = atoms.positions[self.index]

    def adjust_forces(self, atoms, forces):
        forces[self.index] = 0.0

    def __repr__(self):
        clsname = type(self).__name__
        indices = ints2string(self.index)
        return f'{clsname}(indices={indices})'

    def todict(self):
        return {'name': 'FixAtoms',
                'kwargs': {'indices': self.index.tolist()}}


class FixCom(FixConstraint):
    """Constraint class for fixing the center of mass.

    References

    https://pubs.acs.org/doi/abs/10.1021/jp9722824

    """

    def get_removed_dof(self, atoms):
        return 3

    def adjust_positions(self, atoms, new):
        masses = atoms.get_masses()
        old_cm = atoms.get_center_of_mass()
        new_cm = np.dot(masses, new) / masses.sum()
        d = old_cm - new_cm
        new += d

    def adjust_forces(self, atoms, forces):
        m = atoms.get_masses()
        mm = np.tile(m, (3, 1)).T
        lb = np.sum(mm * forces, axis=0) / sum(m**2)
        forces -= mm * lb

    def todict(self):
        return {'name': 'FixCom',
                'kwargs': {}}


def ints2string(x, threshold=None):
    """Convert ndarray of ints to string."""
    if threshold is None or len(x) <= threshold:
        return str(x.tolist())
    return str(x[:threshold].tolist())[:-1] + ', ...]'


class FixBondLengths(FixConstraint):
    maxiter = 500

    def __init__(self, pairs, tolerance=1e-13,
                 bondlengths=None, iterations=None):
        """iterations:
                Ignored"""
        self.pairs = np.asarray(pairs)
        self.tolerance = tolerance
        self.bondlengths = bondlengths

    def get_removed_dof(self, atoms):
        return len(self.pairs)

    def adjust_positions(self, atoms, new):
        old = atoms.positions
        masses = atoms.get_masses()

        if self.bondlengths is None:
            self.bondlengths = self.initialize_bond_lengths(atoms)

        for i in range(self.maxiter):
            converged = True
            for j, ab in enumerate(self.pairs):
                a = ab[0]
                b = ab[1]
                cd = self.bondlengths[j]
                r0 = old[a] - old[b]
                d0, _ = find_mic(r0, atoms.cell, atoms.pbc)
                d1 = new[a] - new[b] - r0 + d0
                m = 1 / (1 / masses[a] + 1 / masses[b])
                x = 0.5 * (cd**2 - np.dot(d1, d1)) / np.dot(d0, d1)
                if abs(x) > self.tolerance:
                    new[a] += x * m / masses[a] * d0
                    new[b] -= x * m / masses[b] * d0
                    converged = False
            if converged:
                break
        else:
            raise RuntimeError('Did not converge')

    def adjust_momenta(self, atoms, p):
        old = atoms.positions
        masses = atoms.get_masses()

        if self.bondlengths is None:
            self.bondlengths = self.initialize_bond_lengths(atoms)

        for i in range(self.maxiter):
            converged = True
            for j, ab in enumerate(self.pairs):
                a = ab[0]
                b = ab[1]
                cd = self.bondlengths[j]
                d = old[a] - old[b]
                d, _ = find_mic(d, atoms.cell, atoms.pbc)
                dv = p[a] / masses[a] - p[b] / masses[b]
                m = 1 / (1 / masses[a] + 1 / masses[b])
                x = -np.dot(dv, d) / cd**2
                if abs(x) > self.tolerance:
                    p[a] += x * m * d
                    p[b] -= x * m * d
                    converged = False
            if converged:
                break
        else:
            raise RuntimeError('Did not converge')

    def adjust_forces(self, atoms, forces):
        self.constraint_forces = -forces
        self.adjust_momenta(atoms, forces)
        self.constraint_forces += forces

    def initialize_bond_lengths(self, atoms):
        bondlengths = np.zeros(len(self.pairs))

        for i, ab in enumerate(self.pairs):
            bondlengths[i] = atoms.get_distance(ab[0], ab[1], mic=True)

        return bondlengths

    def get_indices(self):
        return np.unique(self.pairs.ravel())

    def todict(self):
        return {'name': 'FixBondLengths',
                'kwargs': {'pairs': self.pairs.tolist(),
                           'tolerance': self.tolerance}}

    def index_shuffle(self, atoms, ind):
        """Shuffle the indices of the two atoms in this constraint"""
        map = np.zeros(len(atoms), int)
        map[ind] = 1
        n = map.sum()
        map[:] = -1
        map[ind] = range(n)
        pairs = map[self.pairs]
        self.pairs = pairs[(pairs != -1).all(1)]
        if len(self.pairs) == 0:
            raise IndexError('Constraint not part of slice')


def FixBondLength(a1, a2):
    """Fix distance between atoms with indices a1 and a2."""
    return FixBondLengths([(a1, a2)])


class FixLinearTriatomic(FixConstraint):
    """Holonomic constraints for rigid linear triatomic molecules."""

    def __init__(self, triples):
        """Apply RATTLE-type bond constraints between outer atoms n and m
           and linear vectorial constraints to the position of central
           atoms o to fix the geometry of linear triatomic molecules of the
           type:

           n--o--m

           Parameters:

           triples: list
               Indices of the atoms forming the linear molecules to constrain
               as triples. Sequence should be (n, o, m) or (m, o, n).

           When using these constraints in molecular dynamics or structure
           optimizations, atomic forces need to be redistributed within a
           triple. The function redistribute_forces_optimization implements
           the redistribution of forces for structure optimization, while
           the function redistribute_forces_md implements the redistribution
           for molecular dynamics.

           References:

           Ciccotti et al. Molecular Physics 47 (1982)
           https://doi.org/10.1080/00268978200100942
        """
        self.triples = np.asarray(triples)
        if self.triples.shape[1] != 3:
            raise ValueError('"triples" has wrong size')
        self.bondlengths = None

    def get_removed_dof(self, atoms):
        return 4 * len(self.triples)

    @property
    def n_ind(self):
        return self.triples[:, 0]

    @property
    def m_ind(self):
        return self.triples[:, 2]

    @property
    def o_ind(self):
        return self.triples[:, 1]

    def initialize(self, atoms):
        masses = atoms.get_masses()
        self.mass_n, self.mass_m, self.mass_o = self.get_slices(masses)

        self.bondlengths = self.initialize_bond_lengths(atoms)
        self.bondlengths_nm = self.bondlengths.sum(axis=1)

        C1 = self.bondlengths[:, ::-1] / self.bondlengths_nm[:, None]
        C2 = (C1[:, 0] ** 2 * self.mass_o * self.mass_m +
              C1[:, 1] ** 2 * self.mass_n * self.mass_o +
              self.mass_n * self.mass_m)
        C2 = C1 / C2[:, None]
        C3 = self.mass_n * C1[:, 1] - self.mass_m * C1[:, 0]
        C3 = C2 * self.mass_o[:, None] * C3[:, None]
        C3[:, 1] *= -1
        C3 = (C3 + 1) / np.vstack((self.mass_n, self.mass_m)).T
        C4 = (C1[:, 0]**2 + C1[:, 1]**2 + 1)
        C4 = C1 / C4[:, None]

        self.C1 = C1
        self.C2 = C2
        self.C3 = C3
        self.C4 = C4

    def adjust_positions(self, atoms, new):
        old = atoms.positions
        new_n, new_m, new_o = self.get_slices(new)

        if self.bondlengths is None:
            self.initialize(atoms)

        r0 = old[self.n_ind] - old[self.m_ind]
        d0, _ = find_mic(r0, atoms.cell, atoms.pbc)
        d1 = new_n - new_m - r0 + d0
        a = np.einsum('ij,ij->i', d0, d0)
        b = np.einsum('ij,ij->i', d1, d0)
        c = np.einsum('ij,ij->i', d1, d1) - self.bondlengths_nm ** 2
        g = (b - (b**2 - a * c)**0.5) / (a * self.C3.sum(axis=1))
        g = g[:, None] * self.C3
        new_n -= g[:, 0, None] * d0
        new_m += g[:, 1, None] * d0
        if np.allclose(d0, r0):
            new_o = (self.C1[:, 0, None] * new_n
                     + self.C1[:, 1, None] * new_m)
        else:
            v1, _ = find_mic(new_n, atoms.cell, atoms.pbc)
            v2, _ = find_mic(new_m, atoms.cell, atoms.pbc)
            rb = self.C1[:, 0, None] * v1 + self.C1[:, 1, None] * v2
            new_o = wrap_positions(rb, atoms.cell, atoms.pbc)

        self.set_slices(new_n, new_m, new_o, new)

    def adjust_momenta(self, atoms, p):
        old = atoms.positions
        p_n, p_m, p_o = self.get_slices(p)

        if self.bondlengths is None:
            self.initialize(atoms)

        mass_nn = self.mass_n[:, None]
        mass_mm = self.mass_m[:, None]
        mass_oo = self.mass_o[:, None]

        d = old[self.n_ind] - old[self.m_ind]
        d, _ = find_mic(d, atoms.cell, atoms.pbc)
        dv = p_n / mass_nn - p_m / mass_mm
        k = np.einsum('ij,ij->i', dv, d) / self.bondlengths_nm ** 2
        k = self.C3 / (self.C3.sum(axis=1)[:, None]) * k[:, None]
        p_n -= k[:, 0, None] * mass_nn * d
        p_m += k[:, 1, None] * mass_mm * d
        p_o = (mass_oo * (self.C1[:, 0, None] * p_n / mass_nn +
                          self.C1[:, 1, None] * p_m / mass_mm))

        self.set_slices(p_n, p_m, p_o, p)

    def adjust_forces(self, atoms, forces):

        if self.bondlengths is None:
            self.initialize(atoms)

        A = self.C4 * np.diff(self.C1)
        A[:, 0] *= -1
        A -= 1
        B = np.diff(self.C4) / (A.sum(axis=1))[:, None]
        A /= (A.sum(axis=1))[:, None]

        self.constraint_forces = -forces
        old = atoms.positions

        fr_n, fr_m, fr_o = self.redistribute_forces_optimization(forces)

        d = old[self.n_ind] - old[self.m_ind]
        d, _ = find_mic(d, atoms.cell, atoms.pbc)
        df = fr_n - fr_m
        k = -np.einsum('ij,ij->i', df, d) / self.bondlengths_nm ** 2
        forces[self.n_ind] = fr_n + k[:, None] * d * A[:, 0, None]
        forces[self.m_ind] = fr_m - k[:, None] * d * A[:, 1, None]
        forces[self.o_ind] = fr_o + k[:, None] * d * B

        self.constraint_forces += forces

    def redistribute_forces_optimization(self, forces):
        """Redistribute forces within a triple when performing structure
        optimizations.

        The redistributed forces needs to be further adjusted using the
        appropriate Lagrange multipliers as implemented in adjust_forces."""
        forces_n, forces_m, forces_o = self.get_slices(forces)
        C1_1 = self.C1[:, 0, None]
        C1_2 = self.C1[:, 1, None]
        C4_1 = self.C4[:, 0, None]
        C4_2 = self.C4[:, 1, None]

        fr_n = ((1 - C4_1 * C1_1) * forces_n -
                C4_1 * (C1_2 * forces_m - forces_o))
        fr_m = ((1 - C4_2 * C1_2) * forces_m -
                C4_2 * (C1_1 * forces_n - forces_o))
        fr_o = ((1 - 1 / (C1_1**2 + C1_2**2 + 1)) * forces_o +
                C4_1 * forces_n + C4_2 * forces_m)

        return fr_n, fr_m, fr_o

    def redistribute_forces_md(self, atoms, forces, rand=False):
        """Redistribute forces within a triple when performing molecular
        dynamics.

        When rand=True, use the equations for random force terms, as
        used e.g. by Langevin dynamics, otherwise apply the standard
        equations for deterministic forces (see Ciccotti et al. Molecular
        Physics 47 (1982))."""
        if self.bondlengths is None:
            self.initialize(atoms)
        forces_n, forces_m, forces_o = self.get_slices(forces)
        C1_1 = self.C1[:, 0, None]
        C1_2 = self.C1[:, 1, None]
        C2_1 = self.C2[:, 0, None]
        C2_2 = self.C2[:, 1, None]
        mass_nn = self.mass_n[:, None]
        mass_mm = self.mass_m[:, None]
        mass_oo = self.mass_o[:, None]
        if rand:
            mr1 = (mass_mm / mass_nn) ** 0.5
            mr2 = (mass_oo / mass_nn) ** 0.5
            mr3 = (mass_nn / mass_mm) ** 0.5
            mr4 = (mass_oo / mass_mm) ** 0.5
        else:
            mr1 = 1.0
            mr2 = 1.0
            mr3 = 1.0
            mr4 = 1.0

        fr_n = ((1 - C1_1 * C2_1 * mass_oo * mass_mm) * forces_n -
                C2_1 * (C1_2 * mr1 * mass_oo * mass_nn * forces_m -
                        mr2 * mass_mm * mass_nn * forces_o))

        fr_m = ((1 - C1_2 * C2_2 * mass_oo * mass_nn) * forces_m -
                C2_2 * (C1_1 * mr3 * mass_oo * mass_mm * forces_n -
                        mr4 * mass_mm * mass_nn * forces_o))

        self.set_slices(fr_n, fr_m, 0.0, forces)

    def get_slices(self, a):
        a_n = a[self.n_ind]
        a_m = a[self.m_ind]
        a_o = a[self.o_ind]

        return a_n, a_m, a_o

    def set_slices(self, a_n, a_m, a_o, a):
        a[self.n_ind] = a_n
        a[self.m_ind] = a_m
        a[self.o_ind] = a_o

    def initialize_bond_lengths(self, atoms):
        bondlengths = np.zeros((len(self.triples), 2))

        for i in range(len(self.triples)):
            bondlengths[i, 0] = atoms.get_distance(self.n_ind[i],
                                                   self.o_ind[i], mic=True)
            bondlengths[i, 1] = atoms.get_distance(self.o_ind[i],
                                                   self.m_ind[i], mic=True)

        return bondlengths

    def get_indices(self):
        return np.unique(self.triples.ravel())

    def todict(self):
        return {'name': 'FixLinearTriatomic',
                'kwargs': {'triples': self.triples.tolist()}}

    def index_shuffle(self, atoms, ind):
        """Shuffle the indices of the three atoms in this constraint"""
        map = np.zeros(len(atoms), int)
        map[ind] = 1
        n = map.sum()
        map[:] = -1
        map[ind] = range(n)
        triples = map[self.triples]
        self.triples = triples[(triples != -1).all(1)]
        if len(self.triples) == 0:
            raise IndexError('Constraint not part of slice')


class FixedMode(FixConstraint):
    """Constrain atoms to move along directions orthogonal to
    a given mode only."""

    def __init__(self, mode):
        self.mode = (np.asarray(mode) / np.sqrt((mode**2).sum())).reshape(-1)

    def get_removed_dof(self, atoms):
        return len(atoms)

    def adjust_positions(self, atoms, newpositions):
        newpositions = newpositions.ravel()
        oldpositions = atoms.positions.ravel()
        step = newpositions - oldpositions
        newpositions -= self.mode * np.dot(step, self.mode)

    def adjust_forces(self, atoms, forces):
        forces = forces.ravel()
        forces -= self.mode * np.dot(forces, self.mode)

    def index_shuffle(self, atoms, ind):
        eps = 1e-12
        mode = self.mode.reshape(-1, 3)
        excluded = np.ones(len(mode), dtype=bool)
        excluded[ind] = False
        if (abs(mode[excluded]) > eps).any():
            raise IndexError('All nonzero parts of mode not in slice')
        self.mode = mode[ind].ravel()

    def get_indices(self):
        # This function will never properly work because it works on all
        # atoms and it has no idea how to tell how many atoms it is
        # attached to.  If it is being used, surely the user knows
        # everything is being constrained.
        return []

    def todict(self):
        return {'name': 'FixedMode',
                'kwargs': {'mode': self.mode.tolist()}}

    def __repr__(self):
        return 'FixedMode(%s)' % self.mode.tolist()


def _normalize(direction):
    if np.shape(direction) != (3,):
        raise ValueError("len(direction) is {len(direction)}. Has to be 3")

    direction = np.asarray(direction) / np.linalg.norm(direction)
    return direction


class FixedPlane(IndexedConstraint):
    """
    Constraint object for fixing chosen atoms to only move in a plane.

    The plane is defined by its normal vector *direction*
    """

    def __init__(self, indices, direction):
        """Constrain chosen atoms.

        Parameters
        ----------
        indices : int or list of int
            Index or indices for atoms that should be constrained
        direction : list of 3 int
            Direction of the normal vector

        Examples
        --------
        Fix all Copper atoms to only move in the yz-plane:

        >>> from ase.constraints import FixedPlane
        >>> c = FixedPlane(
        >>>     indices=[atom.index for atom in atoms if atom.symbol == 'Cu'],
        >>>     direction=[1, 0, 0],
        >>> )
        >>> atoms.set_constraint(c)

        or constrain a single atom with the index 0 to move in the xy-plane:

        >>> c = FixedPlane(indices=0, direction=[0, 0, 1])
        >>> atoms.set_constraint(c)
        """
        super().__init__(indices=indices)
        self.dir = _normalize(direction)

    def adjust_positions(self, atoms, newpositions):
        step = newpositions[self.index] - atoms.positions[self.index]
        newpositions[self.index] -= _projection(step, self.dir)

    def adjust_forces(self, atoms, forces):
        forces[self.index] -= _projection(forces[self.index], self.dir)

    def get_removed_dof(self, atoms):
        return len(self.index)

    def todict(self):
        return {
            'name': 'FixedPlane',
            'kwargs': {'indices': self.index.tolist(),
                       'direction': self.dir.tolist()}
        }

    def __repr__(self):
        return f'FixedPlane(indices={self.index}, {self.dir.tolist()})'


def _projection(vectors, direction):
    dotprods = vectors @ direction
    projection = direction[None, :] * dotprods[:, None]
    return projection


class FixedLine(IndexedConstraint):
    """
    Constrain an atom index or a list of atom indices to move on a line only.

    The line is defined by its vector *direction*
    """
    def __init__(self, indices, direction):
        """Constrain chosen atoms.

        Parameters
        ----------
        indices : int or list of int
            Index or indices for atoms that should be constrained
        direction : list of 3 int
            Direction of the vector defining the line

        Examples
        --------
        Fix all Copper atoms to only move in the x-direction:

        >>> from ase.constraints import FixedLine
        >>> c = FixedLine(
        >>>     indices=[atom.index for atom in atoms if atom.symbol == 'Cu'],
        >>>     direction=[1, 0, 0],
        >>> )
        >>> atoms.set_constraint(c)

        or constrain a single atom with the index 0 to move in the z-direction:

        >>> c = FixedLine(indices=0, direction=[0, 0, 1])
        >>> atoms.set_constraint(c)
        """
        super().__init__(indices)
        self.dir = _normalize(direction)

    def adjust_positions(self, atoms, newpositions):
        step = newpositions[self.index] - atoms.positions[self.index]
        projection = _projection(step, self.dir)
        newpositions[self.index] = atoms.positions[self.index] + projection

    def adjust_forces(self, atoms, forces):
        forces[self.index] = _projection(forces[self.index], self.dir)

    def get_removed_dof(self, atoms):
        return 2 * len(self.index)

    def __repr__(self):
        return f'FixedLine(indices={self.index}, {self.dir.tolist()})'

    def todict(self):
        return {
            'name': 'FixedLine',
            'kwargs': {'indices': self.index.tolist(),
                       'direction': self.dir.tolist()}
        }


class FixCartesian(IndexedConstraint):
    'Fix an atom index *a* in the directions of the cartesian coordinates.'

    def __init__(self, a, mask=(1, 1, 1)):
        super().__init__(indices=a)
        self.mask = ~np.asarray(mask, bool)

    def get_removed_dof(self, atoms):
        return (3 - self.mask.sum()) * len(self.index)

    def adjust_positions(self, atoms, new):
        step = new[self.index] - atoms.positions[self.index]
        step *= self.mask[None, :]
        new[self.index] = atoms.positions[self.index] + step

    def adjust_forces(self, atoms, forces):
        forces[self.index] *= self.mask[None, :]

    def __repr__(self):
        return 'FixCartesian(indices={}, mask={})'.format(
            self.index.tolist(), list(~self.mask))

    def todict(self):
        return {'name': 'FixCartesian',
                'kwargs': {'a': self.index.tolist(),
                           'mask': (~self.mask).tolist()}}


class FixScaled(IndexedConstraint):
    'Fix an atom index *a* in the directions of the unit vectors.'

    def __init__(self, a, mask=(1, 1, 1), cell=None):
        # XXX The unused cell keyword is there for compatibility
        # with old trajectory files.
        super().__init__(a)
        self.mask = np.array(mask, bool)

    def get_removed_dof(self, atoms):
        return self.mask.sum() * len(self.index)

    def adjust_positions(self, atoms, new):
        cell = atoms.cell
        scaled_old = cell.scaled_positions(atoms.positions[self.index])
        scaled_new = cell.scaled_positions(new[self.index])
        scaled_new[:, self.mask] = scaled_old[:, self.mask]
        new[self.index] = cell.cartesian_positions(scaled_new)

    def adjust_forces(self, atoms, forces):
        # Forces are covariant to the coordinate transformation,
        # use the inverse transformations
        cell = atoms.cell
        scaled_forces = cell.cartesian_positions(forces[self.index])
        scaled_forces *= -(self.mask - 1)
        forces[self.index] = cell.scaled_positions(scaled_forces)

    def todict(self):
        return {'name': 'FixScaled',
                'kwargs': {'a': self.index.tolist(),
                           'mask': self.mask.tolist()}}

    def __repr__(self):
        return 'FixScaled({}, {})'.format(self.index.tolist(), self.mask)


# TODO: Better interface might be to use dictionaries in place of very
# nested lists/tuples
class FixInternals(FixConstraint):
    """Constraint object for fixing multiple internal coordinates.

    Allows fixing bonds, angles, and dihedrals.
    Please provide angular units in degrees using angles_deg and
    dihedrals_deg.
    """
    def __init__(self, bonds=None, angles=None, dihedrals=None,
                 angles_deg=None, dihedrals_deg=None,
                 bondcombos=None, anglecombos=None, dihedralcombos=None,
                 mic=False, epsilon=1.e-7):

        # deprecate public API using radians; degrees is preferred
        warn_msg = 'Please specify {} in degrees using the {} argument.'
        if angles:
            warn(FutureWarning(warn_msg.format('angles', 'angle_deg')))
            angles = np.asarray(angles)
            angles[:, 0] = angles[:, 0] / np.pi * 180
            angles = angles.tolist()
        else:
            angles = angles_deg
        if dihedrals:
            warn(FutureWarning(warn_msg.format('dihedrals', 'dihedrals_deg')))
            dihedrals = np.asarray(dihedrals)
            dihedrals[:, 0] = dihedrals[:, 0] / np.pi * 180
            dihedrals = dihedrals.tolist()
        else:
            dihedrals = dihedrals_deg

        self.bonds = bonds or []
        self.angles = angles or []
        self.dihedrals = dihedrals or []
        self.bondcombos = bondcombos or []
        self.anglecombos = anglecombos or []
        self.dihedralcombos = dihedralcombos or []
        self.mic = mic
        self.epsilon = epsilon

        self.n = (len(self.bonds) + len(self.angles) + len(self.dihedrals)
                  + len(self.bondcombos) + len(self.anglecombos)
                  + len(self.dihedralcombos))

        # Initialize these at run-time:
        self.constraints = []
        self.initialized = False

    def get_removed_dof(self, atoms):
        return self.n

    def initialize(self, atoms):
        if self.initialized:
            return
        masses = np.repeat(atoms.get_masses(), 3)
        cell = None
        pbc = None
        if self.mic:
            cell = atoms.cell
            pbc = atoms.pbc
        self.constraints = []
        for data, make_constr in [(self.bonds, self.FixBondLengthAlt),
                                  (self.angles, self.FixAngle),
                                  (self.dihedrals, self.FixDihedral),
                                  (self.bondcombos, self.FixBondCombo),
                                  (self.anglecombos, self.FixAngleCombo),
                                  (self.dihedralcombos, self.FixDihedralCombo)]:
            for datum in data:
                constr = make_constr(datum[0], datum[1], masses, cell, pbc)
                self.constraints.append(constr)
        self.initialized = True

    def shuffle_definitions(self, shuffle_dic, internal_type):
        dfns = []  # definitions
        for dfn in internal_type:  # e.g. for bond in self.bonds
            append = True
            new_dfn = [dfn[0], list(dfn[1])]
            for old in dfn[1]:
                if old in shuffle_dic:
                    new_dfn[1][dfn[1].index(old)] = shuffle_dic[old]
                else:
                    append = False
                    break
            if append:
                dfns.append(new_dfn)
        return dfns

    def shuffle_combos(self, shuffle_dic, internal_type):
        dfns = []  # definitions
        for dfn in internal_type:  # e.g. for bondcombo in self.bondcombos
            append = True
            all_indices = [idx[0:-1] for idx in dfn[1]]
            new_dfn = [dfn[0], list(dfn[1])]
            for i, indices in enumerate(all_indices):
                for old in indices:
                    if old in shuffle_dic:
                        new_dfn[1][i][indices.index(old)] = shuffle_dic[old]
                    else:
                        append = False
                        break
                if not append:
                    break
            if append:
                dfns.append(new_dfn)
        return dfns

    def index_shuffle(self, atoms, ind):
        # See docstring of superclass
        self.initialize(atoms)
        shuffle_dic = dict(slice2enlist(ind, len(atoms)))
        shuffle_dic = {old: new for new, old in shuffle_dic.items()}
        self.bonds = self.shuffle_definitions(shuffle_dic, self.bonds)
        self.angles = self.shuffle_definitions(shuffle_dic, self.angles)
        self.dihedrals = self.shuffle_definitions(shuffle_dic, self.dihedrals)
        self.bondcombos = self.shuffle_combos(shuffle_dic, self.bondcombos)
        self.anglecombos = self.shuffle_combos(shuffle_dic, self.anglecombos)
        self.dihedralcombos = self.shuffle_combos(shuffle_dic,
                                                  self.dihedralcombos)
        self.initialized = False
        self.initialize(atoms)
        if len(self.constraints) == 0:
            raise IndexError('Constraint not part of slice')

    def get_indices(self):
        cons = []
        for dfn in self.bonds + self.dihedrals + self.angles:
            cons.extend(dfn[1])
        for dfn in self.bondcombos + self.anglecombos + self.dihedralcombos:
            for partial_dfn in dfn[1]:
                cons.extend(partial_dfn[0:-1])  # last index is the coefficient
        return list(set(cons))

    def todict(self):
        return {'name': 'FixInternals',
                'kwargs': {'bonds': self.bonds,
                           'angles': self.angles,
                           'dihedrals': self.dihedrals,
                           'bondcombos': self.bondcombos,
                           'anglecombos': self.anglecombos,
                           'dihedralcombos': self.dihedralcombos,
                           'mic': self.mic,
                           'epsilon': self.epsilon}}

    def adjust_positions(self, atoms, new):
        self.initialize(atoms)
        for constraint in self.constraints:
            constraint.prepare_jacobian(atoms.positions)
        for j in range(50):
            maxerr = 0.0
            for constraint in self.constraints:
                constraint.adjust_positions(atoms.positions, new)
                maxerr = max(abs(constraint.sigma), maxerr)
            if maxerr < self.epsilon:
                return
        raise ValueError('Shake did not converge.')

    def adjust_forces(self, atoms, forces):
        """Project out translations and rotations and all other constraints"""
        self.initialize(atoms)
        positions = atoms.positions
        N = len(forces)
        list2_constraints = list(np.zeros((6, N, 3)))
        tx, ty, tz, rx, ry, rz = list2_constraints

        list_constraints = [r.ravel() for r in list2_constraints]

        tx[:, 0] = 1.0
        ty[:, 1] = 1.0
        tz[:, 2] = 1.0
        ff = forces.ravel()

        # Calculate the center of mass
        center = positions.sum(axis=0) / N

        rx[:, 1] = -(positions[:, 2] - center[2])
        rx[:, 2] = positions[:, 1] - center[1]
        ry[:, 0] = positions[:, 2] - center[2]
        ry[:, 2] = -(positions[:, 0] - center[0])
        rz[:, 0] = -(positions[:, 1] - center[1])
        rz[:, 1] = positions[:, 0] - center[0]

        # Normalizing transl., rotat. constraints
        for r in list2_constraints:
            r /= np.linalg.norm(r.ravel())

        # Add all angle, etc. constraint vectors
        for constraint in self.constraints:
            constraint.prepare_jacobian(positions)
            constraint.adjust_forces(positions, forces)
            list_constraints.insert(0, constraint.jacobian)
        # QR DECOMPOSITION - GRAM SCHMIDT

        list_constraints = [r.ravel() for r in list_constraints]
        aa = np.column_stack(list_constraints)
        (aa, bb) = np.linalg.qr(aa)
        # Projection
        hh = []
        for i, constraint in enumerate(self.constraints):
            hh.append(aa[:, i] * np.row_stack(aa[:, i]))

        txx = aa[:, self.n] * np.row_stack(aa[:, self.n])
        tyy = aa[:, self.n + 1] * np.row_stack(aa[:, self.n + 1])
        tzz = aa[:, self.n + 2] * np.row_stack(aa[:, self.n + 2])
        rxx = aa[:, self.n + 3] * np.row_stack(aa[:, self.n + 3])
        ryy = aa[:, self.n + 4] * np.row_stack(aa[:, self.n + 4])
        rzz = aa[:, self.n + 5] * np.row_stack(aa[:, self.n + 5])
        T = txx + tyy + tzz + rxx + ryy + rzz
        for vec in hh:
            T += vec
        ff = np.dot(T, np.row_stack(ff))
        forces[:, :] -= np.dot(T, np.row_stack(ff)).reshape(-1, 3)

    def __repr__(self):
        constraints = repr(self.constraints)
        return 'FixInternals(_copy_init=%s, epsilon=%s)' % (constraints,
                                                            repr(self.epsilon))

    def __str__(self):
        return '\n'.join([repr(c) for c in self.constraints])

    # Classes for internal use in FixInternals
    class FixInternalsBase:
        """Base class for subclasses of FixInternals."""
        def __init__(self, targetvalue, indices, masses, cell, pbc):
            self.targetvalue = targetvalue  # constant target value
            self.indices = [defin[0:-1] for defin in indices]  # indices, defs
            self.coefs = np.asarray([defin[-1] for defin in indices])  # coefs
            self.masses = masses
            self.jacobian = []  # geometric Jacobian matrix, Wilson B-matrix
            self.sigma = 1.  # difference between current and target value
            self.projected_force = None  # helps optimizers scan along constr.
            self.cell = cell
            self.pbc = pbc

        def finalize_jacobian(self, pos, n_internals, n, derivs):
            """Populate jacobian with derivatives for `n_internals` defined
            internals. n = 2 (bonds), 3 (angles), 4 (dihedrals)."""
            jacobian = np.zeros((n_internals, *pos.shape))
            for i, idx in enumerate(self.indices):
                for j in range(n):
                    jacobian[i, idx[j]] = derivs[i, j]
            jacobian = jacobian.reshape((n_internals, 3 * len(pos)))
            self.jacobian = self.coefs @ jacobian

        def finalize_positions(self, newpos):
            jacobian = self.jacobian / self.masses
            lamda = -self.sigma / np.dot(jacobian, self.jacobian)
            dnewpos = lamda * jacobian
            newpos += dnewpos.reshape(newpos.shape)

        def adjust_forces(self, positions, forces):
            self.projected_force = np.dot(self.jacobian, forces.ravel())
            self.jacobian /= np.linalg.norm(self.jacobian)

    class FixBondCombo(FixInternalsBase):
        """Constraint subobject for fixing linear combination of bond lengths
        within FixInternals.

        sum_i( coef_i * bond_length_i ) = constant
        """
        def prepare_jacobian(self, pos):
            bondvectors = [pos[k] - pos[h] for h, k in self.indices]
            derivs = get_distances_derivatives(bondvectors, cell=self.cell,
                                               pbc=self.pbc)
            self.finalize_jacobian(pos, len(bondvectors), 2, derivs)

        def adjust_positions(self, oldpos, newpos):
            bondvectors = [newpos[k] - newpos[h] for h, k in self.indices]
            (_, ), (dists, ) = conditional_find_mic([bondvectors],
                                                    cell=self.cell,
                                                    pbc=self.pbc)
            value = np.dot(self.coefs, dists)
            self.sigma = value - self.targetvalue
            self.finalize_positions(newpos)

        def __repr__(self):
            return 'FixBondCombo({}, {}, {})'.format(repr(self.targetvalue),
                                                     self.indices, self.coefs)

    class FixBondLengthAlt(FixBondCombo):
        """Constraint subobject for fixing bond length within FixInternals.
        Fix distance between atoms with indices a1, a2."""
        def __init__(self, targetvalue, indices, masses, cell, pbc):
            indices = [list(indices) + [1.]]  # bond definition with coef 1.
            super().__init__(targetvalue, indices, masses, cell=cell, pbc=pbc)

        def __repr__(self):
            return 'FixBondLengthAlt({}, {})'.format(self.targetvalue,
                                                     *self.indices)

    class FixAngleCombo(FixInternalsBase):
        """Constraint subobject for fixing linear combination of angles
        within FixInternals.

        sum_i( coef_i * angle_i ) = constant
        """
        def gather_vectors(self, pos):
            v0 = [pos[h] - pos[k] for h, k, l in self.indices]
            v1 = [pos[l] - pos[k] for h, k, l in self.indices]
            return v0, v1

        def prepare_jacobian(self, pos):
            v0, v1 = self.gather_vectors(pos)
            derivs = get_angles_derivatives(v0, v1, cell=self.cell,
                                            pbc=self.pbc)
            self.finalize_jacobian(pos, len(v0), 3, derivs)

        def adjust_positions(self, oldpos, newpos):
            v0, v1 = self.gather_vectors(newpos)
            value = get_angles(v0, v1, cell=self.cell, pbc=self.pbc)
            value = np.dot(self.coefs, value)
            self.sigma = value - self.targetvalue
            self.finalize_positions(newpos)

        def __repr__(self):
            return 'FixAngleCombo({}, {}, {})'.format(self.targetvalue,
                                                      self.indices, self.coefs)

    class FixAngle(FixAngleCombo):
        """Constraint object for fixing an angle within
        FixInternals using the SHAKE algorithm.

        SHAKE convergence is potentially problematic for angles very close to
        0 or 180 degrees as there is a singularity in the Cartesian derivative.
        """
        def __init__(self, targetvalue, indices, masses, cell, pbc):
            """Fix atom movement to construct a constant angle."""
            indices = [list(indices) + [1.]]  # angle definition with coef 1.
            super().__init__(targetvalue, indices, masses, cell=cell, pbc=pbc)

        def __repr__(self):
            return 'FixAngle({}, {})'.format(self.targetvalue, *self.indices)

    class FixDihedralCombo(FixInternalsBase):
        """Constraint subobject for fixing linear combination of dihedrals
        within FixInternals.

        sum_i( coef_i * dihedral_i ) = constant
        """
        def gather_vectors(self, pos):
            v0 = [pos[k] - pos[h] for h, k, l, m in self.indices]
            v1 = [pos[l] - pos[k] for h, k, l, m in self.indices]
            v2 = [pos[m] - pos[l] for h, k, l, m in self.indices]
            return v0, v1, v2

        def prepare_jacobian(self, pos):
            v0, v1, v2 = self.gather_vectors(pos)
            derivs = get_dihedrals_derivatives(v0, v1, v2, cell=self.cell,
                                               pbc=self.pbc)
            self.finalize_jacobian(pos, len(v0), 4, derivs)

        def adjust_positions(self, oldpos, newpos):
            v0, v1, v2 = self.gather_vectors(newpos)
            value = get_dihedrals(v0, v1, v2, cell=self.cell, pbc=self.pbc)
            value = np.dot(self.coefs, value)
            self.sigma = value - self.targetvalue
            self.finalize_positions(newpos)

        def __repr__(self):
            return 'FixDihedralCombo({}, {}, {})'.format(self.targetvalue,
                                                         self.indices,
                                                         self.coefs)

    class FixDihedral(FixDihedralCombo):
        """Constraint object for fixing a dihedral angle using
        the SHAKE algorithm. This one allows also other constraints.

        SHAKE convergence is potentially problematic for near-undefined
        dihedral angles (i.e. when one of the two angles a012 or a123
        approaches 0 or 180 degrees).
        """
        def __init__(self, targetvalue, indices, masses, cell, pbc):
            indices = [list(indices) + [1.]]  # dihedral def. with coef 1.
            super().__init__(targetvalue, indices, masses, cell=cell, pbc=pbc)

        def adjust_positions(self, oldpos, newpos):
            v0, v1, v2 = self.gather_vectors(newpos)
            value = get_dihedrals(v0, v1, v2, cell=self.cell, pbc=self.pbc)
            # apply minimum dihedral difference 'convention': (diff <= 180)
            self.sigma = (value - self.targetvalue + 180) % 360 - 180
            self.finalize_positions(newpos)

        def __repr__(self):
            return 'FixDihedral({}, {})'.format(self.targetvalue, *self.indices)


class FixParametricRelations(FixConstraint):

    def __init__(
        self,
        indices,
        Jacobian,
        const_shift,
        params=None,
        eps=1e-12,
        use_cell=False,
    ):
        """Constrains the degrees of freedom to act in a reduced parameter space defined by the Jacobian

        These constraints are based off the work in: https://arxiv.org/abs/1908.01610

        The constraints linearly maps the full 3N degrees of freedom, where N is number of active
        lattice vectors/atoms onto a reduced subset of M free parameters, where M <= 3*N. The
        Jacobian matrix and constant shift vector map the full set of degrees of freedom onto the
        reduced parameter space.

        Currently the constraint is set up to handle either atomic positions or lattice vectors
        at one time, but not both. To do both simply add a two constraints for each set. This is
        done to keep the mathematics behind the operations separate.

        It would be possible to extend these constraints to allow non-linear transformations
        if functionality to update the Jacobian at each position update was included. This would
        require passing an update function evaluate it every time adjust_positions is callled.
        This is currently NOT supported, and there are no plans to implement it in the future.

        Args:
            indices (list of int): indices of the constrained atoms
                (if not None or empty then cell_indices must be None or Empty)
            Jacobian (np.ndarray(shape=(3*len(indices), len(params)))): The Jacobian describing
                the parameter space transformation
            const_shift (np.ndarray(shape=(3*len(indices)))): A vector describing the constant term
                in the transformation not accounted for in the Jacobian
            params (list of str): parameters used in the parametric representation
                if None a list is generated based on the shape of the Jacobian
            eps (float): a small number to compare the similarity of numbers and set the precision used
                to generate the constraint expressions
            use_cell (bool): if True then act on the cell object
        """
        self.indices = np.array(indices)
        self.Jacobian = np.array(Jacobian)
        self.const_shift = np.array(const_shift)

        assert self.const_shift.shape[0] == 3*len(self.indices)
        assert self.Jacobian.shape[0] == 3*len(self.indices)

        self.eps = eps
        self.use_cell = use_cell

        if params is None:
            params = []
            if self.Jacobian.shape[1] > 0:
                int_fmt_str = "{:0" + str(int(np.ceil(np.log10(self.Jacobian.shape[1])))) + "d}"
                for param_ind in range(self.Jacobian.shape[1]):
                    params.append("param_" + int_fmt_str.format(param_ind))
        else:
            assert len(params) == self.Jacobian.shape[-1]

        self.params = params

        self.Jacobian_inv = np.linalg.inv(self.Jacobian.T @ self.Jacobian) @ self.Jacobian.T

    @classmethod
    def from_expressions(cls, indices, params, expressions, eps=1e-12, use_cell=False):
        """Converts the expressions into a Jacobian Matrix/const_shift vector and constructs a FixParametricRelations constraint

        The expressions must be a list like object of size 3*N and elements must be ordered as:
        [n_0,i; n_0,j; n_0,k; n_1,i; n_1,j; .... ; n_N-1,i; n_N-1,j; n_N-1,k],
        where i, j, and k are the first, second and third component of the atomic position/lattice
        vector. Currently only linear operations are allowed to be included in the expressions so
        only terms like:
            - const * param_0
            - sqrt[const] * param_1
            - const * param_0 +/- const * param_1 +/- ... +/- const * param_M
        where const is any real number and param_0, param_1, ..., param_M are the parameters passed in
        params, are allowed.

        For example, the fractional atomic position constraints for wurtzite are:
        params = ["z1", "z2"]
        expressions = [
            "1.0/3.0", "2.0/3.0", "z1",
            "2.0/3.0", "1.0/3.0", "0.5 + z1",
            "1.0/3.0", "2.0/3.0", "z2",
            "2.0/3.0", "1.0/3.0", "0.5 + z2",
        ]

        For diamond are:
        params = []
        expressions = [
            "0.0", "0.0", "0.0",
            "0.25", "0.25", "0.25",
        ],

        and for stannite are
        params=["x4", "z4"]
        expressions = [
            "0.0", "0.0", "0.0",
            "0.0", "0.5", "0.5",
            "0.75", "0.25", "0.5",
            "0.25", "0.75", "0.5",
            "x4 + z4", "x4 + z4", "2*x4",
            "x4 - z4", "x4 - z4", "-2*x4",
             "0.0", "-1.0 * (x4 + z4)", "x4 - z4",
             "0.0", "x4 - z4", "-1.0 * (x4 + z4)",
        ]

        Args:
            indices (list of int): indices of the constrained atoms
                (if not None or empty then cell_indices must be None or Empty)
            params (list of str): parameters used in the parametric representation
            expressions (list of str): expressions used to convert from the parametric to the real space
                representation
            eps (float): a small number to compare the similarity of numbers and set the precision used
                to generate the constraint expressions
            use_cell (bool): if True then act on the cell object

        Returns:
            cls(
                indices,
                Jacobian generated from expressions,
                const_shift generated from expressions,
                params,
                eps-12,
                use_cell,
            )
        """
        Jacobian = np.zeros((3*len(indices), len(params)))
        const_shift = np.zeros(3*len(indices))

        for expr_ind, expression in enumerate(expressions):
            expression = expression.strip()

            # Convert subtraction to addition
            expression = expression.replace("-", "+(-1.0)*")
            if "+" == expression[0]:
                expression = expression[1:]
            elif "(+" == expression[:2]:
                expression = "(" + expression[2:]

            # Explicitly add leading zeros so when replacing param_1 with 0.0 param_11 does not become 0.01
            int_fmt_str = "{:0" + str(int(np.ceil(np.log10(len(params)+1)))) + "d}"

            param_dct = dict()
            param_map = dict()

            # Construct a standardized param template for A/B filling
            for param_ind, param in enumerate(params):
                param_str = "param_" + int_fmt_str.format(param_ind)
                param_map[param] = param_str
                param_dct[param_str] = 0.0

            # Replace the parameters according to the map
            # Sort by string length (long to short) to prevent cases like x11 becoming f"{param_map["x1"]}1"
            for param in sorted(params, key=lambda s: -1.0*len(s)):
                expression = expression.replace(param, param_map[param])

            # Partial linearity check
            for express_sec in expression.split("+"):
                in_sec = [param in express_sec for param in param_dct]
                n_params_in_sec = len(np.where(np.array(in_sec))[0])
                if n_params_in_sec > 1:
                    raise ValueError("The FixParametricRelations expressions must be linear.")

            const_shift[expr_ind] = float(eval_expression(expression, param_dct))

            for param_ind in range(len(params)):
                param_str = "param_" + int_fmt_str.format(param_ind)
                if param_str not in expression:
                    Jacobian[expr_ind, param_ind] = 0.0
                    continue
                param_dct[param_str] = 1.0
                test_1 = float(eval_expression(expression, param_dct))
                test_1 -= const_shift[expr_ind]
                Jacobian[expr_ind, param_ind] = test_1

                param_dct[param_str] = 2.0
                test_2 = float(eval_expression(expression, param_dct))
                test_2 -= const_shift[expr_ind]
                if abs(test_2 / test_1 - 2.0) > eps:
                    raise ValueError("The FixParametricRelations expressions must be linear.")
                param_dct[param_str] = 0.0

        args = [
            indices,
            Jacobian,
            const_shift,
            params,
            eps,
            use_cell,
        ]
        if cls is FixScaledParametricRelations:
            args = args[:-1]
        return cls(*args)

    @property
    def expressions(self):
        """Generate the expressions represented by the current self.Jacobian and self.const_shift objects"""
        expressions = []
        per = int(round(-1 * np.log10(self.eps)))
        fmt_str = "{:." + str(per + 1) + "g}"
        for index, shift_val in enumerate(self.const_shift):
            exp = ""
            if np.all(np.abs(self.Jacobian[index]) < self.eps) or np.abs(shift_val) > self.eps:
                exp += fmt_str.format(shift_val)

            param_exp = ""
            for param_index, jacob_val in enumerate(self.Jacobian[index]):
                abs_jacob_val = np.round(np.abs(jacob_val), per + 1)
                if abs_jacob_val < self.eps:
                    continue

                param = self.params[param_index]
                if param_exp or exp:
                    if jacob_val > -1.0*self.eps:
                        param_exp += " + "
                    else:
                        param_exp += " - "
                elif (not exp) and (not param_exp) and (jacob_val < -1.0*self.eps):
                    param_exp += "-"

                if np.abs(abs_jacob_val-1.0) <= self.eps:
                    param_exp += "{:s}".format(param)
                else:
                    param_exp += (fmt_str + "*{:s}").format(abs_jacob_val, param)

            exp += param_exp

            expressions.append(exp)
        return np.array(expressions).reshape((-1, 3))

    def todict(self):
        """Create a dictionary representation of the constraint"""
        return {
            "name": type(self).__name__,
            "kwargs": {
                "indices": self.indices,
                "params": self.params,
                "Jacobian": self.Jacobian,
                "const_shift": self.const_shift,
                "eps": self.eps,
                "use_cell": self.use_cell,
            }
        }

    def __repr__(self):
        """The str representation of the constraint"""
        if len(self.indices) > 1:
            indices_str = "[{:d}, ..., {:d}]".format(self.indices[0], self.indices[-1])
        else:
            indices_str = "[{:d}]".format(self.indices[0])

        if len(self.params) > 1:
            params_str = "[{:s}, ..., {:s}]".format(self.params[0], self.params[-1])
        elif len(self.params) == 1:
            params_str = "[{:s}]".format(self.params[0])
        else:
            params_str = "[]"

        return '{:s}({:s}, {:s}, ..., {:e})'.format(
            type(self).__name__,
            indices_str,
            params_str,
            self.eps
        )


class FixScaledParametricRelations(FixParametricRelations):

    def __init__(
        self,
        indices,
        Jacobian,
        const_shift,
        params=None,
        eps=1e-12,
    ):
        """The fractional coordinate version of FixParametricRelations

        All arguments are the same, but since this is for fractional coordinates use_cell is false
        """
        super(FixScaledParametricRelations, self).__init__(
            indices,
            Jacobian,
            const_shift,
            params,
            eps,
            False,
        )

    def adjust_contravariant(self, cell, vecs, B):
        """Adjust the values of a set of vectors that are contravariant with the unit transformation"""
        scaled = cell.scaled_positions(vecs).flatten()
        scaled = self.Jacobian_inv @ (scaled - B)
        scaled = ((self.Jacobian @ scaled) + B).reshape((-1, 3))

        return cell.cartesian_positions(scaled)

    def adjust_positions(self, atoms, positions):
        """Adjust positions of the atoms to match the constraints"""
        positions[self.indices] = self.adjust_contravariant(
            atoms.cell,
            positions[self.indices],
            self.const_shift,
        )
        positions[self.indices] = self.adjust_B(atoms.cell, positions[self.indices])

    def adjust_B(self, cell, positions):
        """Wraps the positions back to the unit cell and adjust B to keep track of this change"""
        fractional = cell.scaled_positions(positions)
        wrapped_fractional = (fractional % 1.0) % 1.0
        self.const_shift += np.round(wrapped_fractional - fractional).flatten()
        return cell.cartesian_positions(wrapped_fractional)

    def adjust_momenta(self, atoms, momenta):
        """Adjust momenta of the atoms to match the constraints"""
        momenta[self.indices] = self.adjust_contravariant(
            atoms.cell,
            momenta[self.indices],
            np.zeros(self.const_shift.shape),
        )

    def adjust_forces(self, atoms, forces):
        """Adjust forces of the atoms to match the constraints"""
        # Forces are coavarient to the coordinate transformation, use the inverse transformations
        cart2frac_jacob = np.zeros(2*(3*len(atoms),))
        for i_atom in range(len(atoms)):
            cart2frac_jacob[3*i_atom:3*(i_atom+1), 3*i_atom:3*(i_atom+1)] = atoms.cell.T

        jacobian = cart2frac_jacob @ self.Jacobian
        jacobian_inv = np.linalg.inv(jacobian.T @ jacobian) @ jacobian.T

        reduced_forces = jacobian.T @ forces.flatten()
        forces[self.indices] = (jacobian_inv.T @ reduced_forces).reshape(-1, 3)

    def todict(self):
        """Create a dictionary representation of the constraint"""
        dct = super(FixScaledParametricRelations, self).todict()
        del(dct["kwargs"]["use_cell"])
        return dct


class FixCartesianParametricRelations(FixParametricRelations):

    def __init__(
        self,
        indices,
        Jacobian,
        const_shift,
        params=None,
        eps=1e-12,
        use_cell=False,
    ):
        """The Cartesian coordinate version of FixParametricRelations"""
        super(FixCartesianParametricRelations, self).__init__(
            indices,
            Jacobian,
            const_shift,
            params,
            eps,
            use_cell,
        )

    def adjust_contravariant(self, vecs, B):
        """Adjust the values of a set of vectors that are contravariant with the unit transformation"""
        vecs = self.Jacobian_inv @ (vecs.flatten() - B)
        vecs = ((self.Jacobian @ vecs) + B).reshape((-1, 3))
        return vecs

    def adjust_positions(self, atoms, positions):
        """Adjust positions of the atoms to match the constraints"""
        if self.use_cell:
            return
        positions[self.indices] = self.adjust_contravariant(
            positions[self.indices],
            self.const_shift,
        )

    def adjust_momenta(self, atoms, momenta):
        """Adjust momenta of the atoms to match the constraints"""
        if self.use_cell:
            return
        momenta[self.indices] = self.adjust_contravariant(
            momenta[self.indices],
            np.zeros(self.const_shift.shape),
        )

    def adjust_forces(self, atoms, forces):
        """Adjust forces of the atoms to match the constraints"""
        if self.use_cell:
            return

        forces_reduced = self.Jacobian.T @ forces[self.indices].flatten()
        forces[self.indices] = (self.Jacobian_inv.T @ forces_reduced).reshape(-1, 3)

    def adjust_cell(self, atoms, cell):
        """Adjust the cell of the atoms to match the constraints"""
        if not self.use_cell:
            return
        cell[self.indices] = self.adjust_contravariant(
            cell[self.indices],
            np.zeros(self.const_shift.shape),
        )

    def adjust_stress(self, atoms, stress):
        """Adjust the stress of the atoms to match the constraints"""
        if not self.use_cell:
            return

        stress_3x3 = voigt_6_to_full_3x3_stress(stress)
        stress_reduced = self.Jacobian.T @ stress_3x3[self.indices].flatten()
        stress_3x3[self.indices] = (self.Jacobian_inv.T @ stress_reduced).reshape(-1, 3)

        stress[:] = full_3x3_to_voigt_6_stress(stress_3x3)


class Hookean(FixConstraint):
    """Applies a Hookean restorative force between a pair of atoms, an atom
    and a point, or an atom and a plane."""

    def __init__(self, a1, a2, k, rt=None):
        """Forces two atoms to stay close together by applying no force if
        they are below a threshold length, rt, and applying a Hookean
        restorative force when the distance between them exceeds rt. Can
        also be used to tether an atom to a fixed point in space or to a
        distance above a plane.

        a1 : int
           Index of atom 1
        a2 : one of three options
           1) index of atom 2
           2) a fixed point in cartesian space to which to tether a1
           3) a plane given as (A, B, C, D) in A x + B y + C z + D = 0.
        k : float
           Hooke's law (spring) constant to apply when distance
           exceeds threshold_length. Units of eV A^-2.
        rt : float
           The threshold length below which there is no force. The
           length is 1) between two atoms, 2) between atom and point.
           This argument is not supplied in case 3. Units of A.

        If a plane is specified, the Hooke's law force is applied if the atom
        is on the normal side of the plane. For instance, the plane with
        (A, B, C, D) = (0, 0, 1, -7) defines a plane in the xy plane with a z
        intercept of +7 and a normal vector pointing in the +z direction.
        If the atom has z > 7, then a downward force would be applied of
        k * (atom.z - 7). The same plane with the normal vector pointing in
        the -z direction would be given by (A, B, C, D) = (0, 0, -1, 7).
        """

        if isinstance(a2, int):
            self._type = 'two atoms'
            self.indices = [a1, a2]
        elif len(a2) == 3:
            self._type = 'point'
            self.index = a1
            self.origin = np.array(a2)
        elif len(a2) == 4:
            self._type = 'plane'
            self.index = a1
            self.plane = a2
        else:
            raise RuntimeError('Unknown type for a2')
        self.threshold = rt
        self.spring = k

    def get_removed_dof(self, atoms):
        return 0

    def todict(self):
        dct = {'name': 'Hookean'}
        dct['kwargs'] = {'rt': self.threshold,
                         'k': self.spring}
        if self._type == 'two atoms':
            dct['kwargs']['a1'] = self.indices[0]
            dct['kwargs']['a2'] = self.indices[1]
        elif self._type == 'point':
            dct['kwargs']['a1'] = self.index
            dct['kwargs']['a2'] = self.origin
        elif self._type == 'plane':
            dct['kwargs']['a1'] = self.index
            dct['kwargs']['a2'] = self.plane
        else:
            raise NotImplementedError('Bad type: %s' % self._type)
        return dct

    def adjust_positions(self, atoms, newpositions):
        pass

    def adjust_momenta(self, atoms, momenta):
        pass

    def adjust_forces(self, atoms, forces):
        positions = atoms.positions
        if self._type == 'plane':
            A, B, C, D = self.plane
            x, y, z = positions[self.index]
            d = ((A * x + B * y + C * z + D) /
                 np.sqrt(A**2 + B**2 + C**2))
            if d < 0:
                return
            magnitude = self.spring * d
            direction = - np.array((A, B, C)) / np.linalg.norm((A, B, C))
            forces[self.index] += direction * magnitude
            return
        if self._type == 'two atoms':
            p1, p2 = positions[self.indices]
        elif self._type == 'point':
            p1 = positions[self.index]
            p2 = self.origin
        displace, _ = find_mic(p2 - p1, atoms.cell, atoms.pbc)
        bondlength = np.linalg.norm(displace)
        if bondlength > self.threshold:
            magnitude = self.spring * (bondlength - self.threshold)
            direction = displace / np.linalg.norm(displace)
            if self._type == 'two atoms':
                forces[self.indices[0]] += direction * magnitude
                forces[self.indices[1]] -= direction * magnitude
            else:
                forces[self.index] += direction * magnitude

    def adjust_potential_energy(self, atoms):
        """Returns the difference to the potential energy due to an active
        constraint. (That is, the quantity returned is to be added to the
        potential energy.)"""
        positions = atoms.positions
        if self._type == 'plane':
            A, B, C, D = self.plane
            x, y, z = positions[self.index]
            d = ((A * x + B * y + C * z + D) /
                 np.sqrt(A**2 + B**2 + C**2))
            if d > 0:
                return 0.5 * self.spring * d**2
            else:
                return 0.
        if self._type == 'two atoms':
            p1, p2 = positions[self.indices]
        elif self._type == 'point':
            p1 = positions[self.index]
            p2 = self.origin
        displace, _ = find_mic(p2 - p1, atoms.cell, atoms.pbc)
        bondlength = np.linalg.norm(displace)
        if bondlength > self.threshold:
            return 0.5 * self.spring * (bondlength - self.threshold)**2
        else:
            return 0.

    def get_indices(self):
        if self._type == 'two atoms':
            return self.indices
        elif self._type == 'point':
            return self.index
        elif self._type == 'plane':
            return self.index

    def index_shuffle(self, atoms, ind):
        # See docstring of superclass
        if self._type == 'two atoms':
            newa = [-1, -1]  # Signal error
            for new, old in slice2enlist(ind, len(atoms)):
                for i, a in enumerate(self.indices):
                    if old == a:
                        newa[i] = new
            if newa[0] == -1 or newa[1] == -1:
                raise IndexError('Constraint not part of slice')
            self.indices = newa
        elif (self._type == 'point') or (self._type == 'plane'):
            newa = -1   # Signal error
            for new, old in slice2enlist(ind, len(atoms)):
                if old == self.index:
                    newa = new
                    break
            if newa == -1:
                raise IndexError('Constraint not part of slice')
            self.index = newa

    def __repr__(self):
        if self._type == 'two atoms':
            return 'Hookean(%d, %d)' % tuple(self.indices)
        elif self._type == 'point':
            return 'Hookean(%d) to cartesian' % self.index
        else:
            return 'Hookean(%d) to plane' % self.index


class ExternalForce(FixConstraint):
    """Constraint object for pulling two atoms apart by an external force.

    You can combine this constraint for example with FixBondLength but make
    sure that *ExternalForce* comes first in the list if there are overlaps
    between atom1-2 and atom3-4:

    >>> con1 = ExternalForce(atom1, atom2, f_ext)
    >>> con2 = FixBondLength(atom3, atom4)
    >>> atoms.set_constraint([con1, con2])

    see ase/test/external_force.py"""

    def __init__(self, a1, a2, f_ext):
        self.indices = [a1, a2]
        self.external_force = f_ext

    def get_removed_dof(self, atoms):
        return 0

    def adjust_positions(self, atoms, new):
        pass

    def adjust_forces(self, atoms, forces):
        dist = np.subtract.reduce(atoms.positions[self.indices])
        force = self.external_force * dist / np.linalg.norm(dist)
        forces[self.indices] += (force, -force)

    def adjust_potential_energy(self, atoms):
        dist = np.subtract.reduce(atoms.positions[self.indices])
        return -np.linalg.norm(dist) * self.external_force

    def index_shuffle(self, atoms, ind):
        """Shuffle the indices of the two atoms in this constraint"""
        newa = [-1, -1]  # Signal error
        for new, old in slice2enlist(ind, len(atoms)):
            for i, a in enumerate(self.indices):
                if old == a:
                    newa[i] = new
        if newa[0] == -1 or newa[1] == -1:
            raise IndexError('Constraint not part of slice')
        self.indices = newa

    def __repr__(self):
        return 'ExternalForce(%d, %d, %f)' % (self.indices[0],
                                              self.indices[1],
                                              self.external_force)

    def todict(self):
        return {'name': 'ExternalForce',
                'kwargs': {'a1': self.indices[0], 'a2': self.indices[1],
                           'f_ext': self.external_force}}


class MirrorForce(FixConstraint):
    """Constraint object for mirroring the force between two atoms.

    This class is designed to find a transition state with the help of a
    single optimization. It can be used if the transition state belongs to a
    bond breaking reaction. First the given bond length will be fixed until
    all other degrees of freedom are optimized, then the forces of the two
    atoms will be mirrored to find the transition state. The mirror plane is
    perpendicular to the connecting line of the atoms. Transition states in
    dependence of the force can be obtained by stretching the molecule and
    fixing its total length with *FixBondLength* or by using *ExternalForce*
    during the optimization with *MirrorForce*.

    Parameters
    ----------
    a1: int
        First atom index.
    a2: int
        Second atom index.
    max_dist: float
        Upper limit of the bond length interval where the transition state
        can be found.
    min_dist: float
        Lower limit of the bond length interval where the transition state
        can be found.
    fmax: float
        Maximum force used for the optimization.

    Notes
    -----
    You can combine this constraint for example with FixBondLength but make
    sure that *MirrorForce* comes first in the list if there are overlaps
    between atom1-2 and atom3-4:

    >>> con1 = MirrorForce(atom1, atom2)
    >>> con2 = FixBondLength(atom3, atom4)
    >>> atoms.set_constraint([con1, con2])

    """

    def __init__(self, a1, a2, max_dist=2.5, min_dist=1., fmax=0.1):
        self.indices = [a1, a2]
        self.min_dist = min_dist
        self.max_dist = max_dist
        self.fmax = fmax

    def adjust_positions(self, atoms, new):
        pass

    def adjust_forces(self, atoms, forces):
        dist = np.subtract.reduce(atoms.positions[self.indices])
        d = np.linalg.norm(dist)
        if (d < self.min_dist) or (d > self.max_dist):
            # Stop structure optimization
            forces[:] *= 0
            return
        dist /= d
        df = np.subtract.reduce(forces[self.indices])
        f = df.dot(dist)
        con_saved = atoms.constraints
        try:
            con = [con for con in con_saved
                   if not isinstance(con, MirrorForce)]
            atoms.set_constraint(con)
            forces_copy = atoms.get_forces()
        finally:
            atoms.set_constraint(con_saved)
        df1 = -1 / 2. * f * dist
        forces_copy[self.indices] += (df1, -df1)
        # Check if forces would be converged if the bond with mirrored forces
        # would also be fixed
        if (forces_copy**2).sum(axis=1).max() < self.fmax**2:
            factor = 1.
        else:
            factor = 0.
        df1 = -(1 + factor) / 2. * f * dist
        forces[self.indices] += (df1, -df1)

    def index_shuffle(self, atoms, ind):
        """Shuffle the indices of the two atoms in this constraint

        """
        newa = [-1, -1]  # Signal error
        for new, old in slice2enlist(ind, len(atoms)):
            for i, a in enumerate(self.indices):
                if old == a:
                    newa[i] = new
        if newa[0] == -1 or newa[1] == -1:
            raise IndexError('Constraint not part of slice')
        self.indices = newa

    def __repr__(self):
        return 'MirrorForce(%d, %d, %f, %f, %f)' % (
            self.indices[0], self.indices[1], self.max_dist, self.min_dist,
            self.fmax)

    def todict(self):
        return {'name': 'MirrorForce',
                'kwargs': {'a1': self.indices[0], 'a2': self.indices[1],
                           'max_dist': self.max_dist,
                           'min_dist': self.min_dist, 'fmax': self.fmax}}


class MirrorTorque(FixConstraint):
    """Constraint object for mirroring the torque acting on a dihedral
    angle defined by four atoms.

    This class is designed to find a transition state with the help of a
    single optimization. It can be used if the transition state belongs to a
    cis-trans-isomerization with a change of dihedral angle. First the given
    dihedral angle will be fixed until all other degrees of freedom are
    optimized, then the torque acting on the dihedral angle will be mirrored
    to find the transition state. Transition states in
    dependence of the force can be obtained by stretching the molecule and
    fixing its total length with *FixBondLength* or by using *ExternalForce*
    during the optimization with *MirrorTorque*.

    This constraint can be used to find
    transition states of cis-trans-isomerization.

    a1    a4
    |      |
    a2 __ a3

    Parameters
    ----------
    a1: int
        First atom index.
    a2: int
        Second atom index.
    a3: int
        Third atom index.
    a4: int
        Fourth atom index.
    max_angle: float
        Upper limit of the dihedral angle interval where the transition state
        can be found.
    min_angle: float
        Lower limit of the dihedral angle interval where the transition state
        can be found.
    fmax: float
        Maximum force used for the optimization.

    Notes
    -----
    You can combine this constraint for example with FixBondLength but make
    sure that *MirrorTorque* comes first in the list if there are overlaps
    between atom1-4 and atom5-6:

    >>> con1 = MirrorTorque(atom1, atom2, atom3, atom4)
    >>> con2 = FixBondLength(atom5, atom6)
    >>> atoms.set_constraint([con1, con2])

    """

    def __init__(self, a1, a2, a3, a4, max_angle=2 * np.pi, min_angle=0.,
                 fmax=0.1):
        self.indices = [a1, a2, a3, a4]
        self.min_angle = min_angle
        self.max_angle = max_angle
        self.fmax = fmax

    def adjust_positions(self, atoms, new):
        pass

    def adjust_forces(self, atoms, forces):
        angle = atoms.get_dihedral(self.indices[0], self.indices[1],
                                   self.indices[2], self.indices[3])
        angle *= np.pi / 180.
        if (angle < self.min_angle) or (angle > self.max_angle):
            # Stop structure optimization
            forces[:] *= 0
            return
        p = atoms.positions[self.indices]
        f = forces[self.indices]

        f0 = (f[1] + f[2]) / 2.
        ff = f - f0
        p0 = (p[2] + p[1]) / 2.
        m0 = np.cross(p[1] - p0, ff[1]) / (p[1] - p0).dot(p[1] - p0)
        fff = ff - np.cross(m0, p - p0)
        d1 = np.cross(np.cross(p[1] - p0, p[0] - p[1]), p[1] - p0) / \
            (p[1] - p0).dot(p[1] - p0)
        d2 = np.cross(np.cross(p[2] - p0, p[3] - p[2]), p[2] - p0) / \
            (p[2] - p0).dot(p[2] - p0)
        omegap1 = (np.cross(d1, fff[0]) / d1.dot(d1)).dot(p[1] - p0) / \
            np.linalg.norm(p[1] - p0)
        omegap2 = (np.cross(d2, fff[3]) / d2.dot(d2)).dot(p[2] - p0) / \
            np.linalg.norm(p[2] - p0)
        omegap = omegap1 + omegap2
        con_saved = atoms.constraints
        try:
            con = [con for con in con_saved
                   if not isinstance(con, MirrorTorque)]
            atoms.set_constraint(con)
            forces_copy = atoms.get_forces()
        finally:
            atoms.set_constraint(con_saved)
        df1 = -1 / 2. * omegap * np.cross(p[1] - p0, d1) / \
            np.linalg.norm(p[1] - p0)
        df2 = -1 / 2. * omegap * np.cross(p[2] - p0, d2) / \
            np.linalg.norm(p[2] - p0)
        forces_copy[self.indices] += (df1, [0., 0., 0.], [0., 0., 0.], df2)
        # Check if forces would be converged if the dihedral angle with
        # mirrored torque would also be fixed
        if (forces_copy**2).sum(axis=1).max() < self.fmax**2:
            factor = 1.
        else:
            factor = 0.
        df1 = -(1 + factor) / 2. * omegap * np.cross(p[1] - p0, d1) / \
            np.linalg.norm(p[1] - p0)
        df2 = -(1 + factor) / 2. * omegap * np.cross(p[2] - p0, d2) / \
            np.linalg.norm(p[2] - p0)
        forces[self.indices] += (df1, [0., 0., 0.], [0., 0., 0.], df2)

    def index_shuffle(self, atoms, ind):
        # See docstring of superclass
        indices = []
        for new, old in slice2enlist(ind, len(atoms)):
            if old in self.indices:
                indices.append(new)
        if len(indices) == 0:
            raise IndexError('All indices in MirrorTorque not part of slice')
        self.indices = np.asarray(indices, int)

    def __repr__(self):
        return 'MirrorTorque(%d, %d, %d, %d, %f, %f, %f)' % (
            self.indices[0], self.indices[1], self.indices[2],
            self.indices[3], self.max_angle, self.min_angle, self.fmax)

    def todict(self):
        return {'name': 'MirrorTorque',
                'kwargs': {'a1': self.indices[0], 'a2': self.indices[1],
                           'a3': self.indices[2], 'a4': self.indices[3],
                           'max_angle': self.max_angle,
                           'min_angle': self.min_angle, 'fmax': self.fmax}}


class Filter:
    """Subset filter class."""

    def __init__(self, atoms, indices=None, mask=None):
        """Filter atoms.

        This filter can be used to hide degrees of freedom in an Atoms
        object.

        Parameters
        ----------
        indices : list of int
           Indices for those atoms that should remain visible.
        mask : list of bool
           One boolean per atom indicating if the atom should remain
           visible or not.

        If a Trajectory tries to save this object, it will instead
        save the underlying Atoms object.  To prevent this, override
        the iterimages method.
        """

        self.atoms = atoms
        self.constraints = []
        # Make self.info a reference to the underlying atoms' info dictionary.
        self.info = self.atoms.info

        if indices is None and mask is None:
            raise ValueError('Use "indices" or "mask".')
        if indices is not None and mask is not None:
            raise ValueError('Use only one of "indices" and "mask".')

        if mask is not None:
            self.index = np.asarray(mask, bool)
            self.n = self.index.sum()
        else:
            self.index = np.asarray(indices, int)
            self.n = len(self.index)

    def iterimages(self):
        # Present the real atoms object to Trajectory and friends
        return self.atoms.iterimages()

    def get_cell(self):
        """Returns the computational cell.

        The computational cell is the same as for the original system.
        """
        return self.atoms.get_cell()

    def get_pbc(self):
        """Returns the periodic boundary conditions.

        The boundary conditions are the same as for the original system.
        """
        return self.atoms.get_pbc()

    def get_positions(self):
        'Return the positions of the visible atoms.'
        return self.atoms.get_positions()[self.index]

    def set_positions(self, positions, **kwargs):
        'Set the positions of the visible atoms.'
        pos = self.atoms.get_positions()
        pos[self.index] = positions
        self.atoms.set_positions(pos, **kwargs)

    positions = property(get_positions, set_positions,
                         doc='Positions of the atoms')

    def get_momenta(self):
        'Return the momenta of the visible atoms.'
        return self.atoms.get_momenta()[self.index]

    def set_momenta(self, momenta, **kwargs):
        'Set the momenta of the visible atoms.'
        mom = self.atoms.get_momenta()
        mom[self.index] = momenta
        self.atoms.set_momenta(mom, **kwargs)

    def get_atomic_numbers(self):
        'Return the atomic numbers of the visible atoms.'
        return self.atoms.get_atomic_numbers()[self.index]

    def set_atomic_numbers(self, atomic_numbers):
        'Set the atomic numbers of the visible atoms.'
        z = self.atoms.get_atomic_numbers()
        z[self.index] = atomic_numbers
        self.atoms.set_atomic_numbers(z)

    def get_tags(self):
        'Return the tags of the visible atoms.'
        return self.atoms.get_tags()[self.index]

    def set_tags(self, tags):
        'Set the tags of the visible atoms.'
        tg = self.atoms.get_tags()
        tg[self.index] = tags
        self.atoms.set_tags(tg)

    def get_forces(self, *args, **kwargs):
        return self.atoms.get_forces(*args, **kwargs)[self.index]

    def get_stress(self, *args, **kwargs):
        return self.atoms.get_stress(*args, **kwargs)

    def get_stresses(self, *args, **kwargs):
        return self.atoms.get_stresses(*args, **kwargs)[self.index]

    def get_masses(self):
        return self.atoms.get_masses()[self.index]

    def get_potential_energy(self, **kwargs):
        """Calculate potential energy.

        Returns the potential energy of the full system.
        """
        return self.atoms.get_potential_energy(**kwargs)

    def get_chemical_symbols(self):
        return self.atoms.get_chemical_symbols()

    def get_initial_magnetic_moments(self):
        return self.atoms.get_initial_magnetic_moments()

    def get_calculator(self):
        """Returns the calculator.

        WARNING: The calculator is unaware of this filter, and sees a
        different number of atoms.
        """
        return self.atoms.calc

    @property
    def calc(self):
        return self.atoms.calc

    def get_celldisp(self):
        return self.atoms.get_celldisp()

    def has(self, name):
        'Check for existence of array.'
        return self.atoms.has(name)

    def __len__(self):
        'Return the number of movable atoms.'
        return self.n

    def __getitem__(self, i):
        'Return an atom.'
        return self.atoms[self.index[i]]


class StrainFilter(Filter):
    """Modify the supercell while keeping the scaled positions fixed.

    Presents the strain of the supercell as the generalized positions,
    and the global stress tensor (times the volume) as the generalized
    force.

    This filter can be used to relax the unit cell until the stress is
    zero.  If MDMin is used for this, the timestep (dt) to be used
    depends on the system size. 0.01/x where x is a typical dimension
    seems like a good choice.

    The stress and strain are presented as 6-vectors, the order of the
    components follow the standard engingeering practice: xx, yy, zz,
    yz, xz, xy.

    """

    def __init__(self, atoms, mask=None, include_ideal_gas=False):
        """Create a filter applying a homogeneous strain to a list of atoms.

        The first argument, atoms, is the atoms object.

        The optional second argument, mask, is a list of six booleans,
        indicating which of the six independent components of the
        strain that are allowed to become non-zero.  It defaults to
        [1,1,1,1,1,1].

        """

        self.strain = np.zeros(6)
        self.include_ideal_gas = include_ideal_gas

        if mask is None:
            mask = np.ones(6)
        else:
            mask = np.array(mask)

        Filter.__init__(self, atoms, mask=mask)
        self.mask = mask
        self.origcell = atoms.get_cell()

    def get_positions(self):
        return self.strain.reshape((2, 3)).copy()

    def set_positions(self, new):
        new = new.ravel() * self.mask
        eps = np.array([[1.0 + new[0], 0.5 * new[5], 0.5 * new[4]],
                        [0.5 * new[5], 1.0 + new[1], 0.5 * new[3]],
                        [0.5 * new[4], 0.5 * new[3], 1.0 + new[2]]])

        self.atoms.set_cell(np.dot(self.origcell, eps), scale_atoms=True)
        self.strain[:] = new

    def get_forces(self, **kwargs):
        stress = self.atoms.get_stress(include_ideal_gas=self.include_ideal_gas)
        return -self.atoms.get_volume() * (stress * self.mask).reshape((2, 3))

    def has(self, x):
        return self.atoms.has(x)

    def __len__(self):
        return 2


class UnitCellFilter(Filter):
    """Modify the supercell and the atom positions. """
    def __init__(self, atoms, mask=None,
                 cell_factor=None,
                 hydrostatic_strain=False,
                 constant_volume=False,
                 scalar_pressure=0.0):
        """Create a filter that returns the atomic forces and unit cell
        stresses together, so they can simultaneously be minimized.

        The first argument, atoms, is the atoms object. The optional second
        argument, mask, is a list of booleans, indicating which of the six
        independent components of the strain are relaxed.

        - True = relax to zero
        - False = fixed, ignore this component

        Degrees of freedom are the positions in the original undeformed cell,
        plus the deformation tensor (extra 3 "atoms"). This gives forces
        consistent with numerical derivatives of the potential energy
        with respect to the cell degreees of freedom.

        For full details see:
            E. B. Tadmor, G. S. Smith, N. Bernstein, and E. Kaxiras,
            Phys. Rev. B 59, 235 (1999)

        You can still use constraints on the atoms, e.g. FixAtoms, to control
        the relaxation of the atoms.

        >>> # this should be equivalent to the StrainFilter
        >>> atoms = Atoms(...)
        >>> atoms.set_constraint(FixAtoms(mask=[True for atom in atoms]))
        >>> ucf = UnitCellFilter(atoms)

        You should not attach this UnitCellFilter object to a
        trajectory. Instead, create a trajectory for the atoms, and
        attach it to an optimizer like this:

        >>> atoms = Atoms(...)
        >>> ucf = UnitCellFilter(atoms)
        >>> qn = QuasiNewton(ucf)
        >>> traj = Trajectory('TiO2.traj', 'w', atoms)
        >>> qn.attach(traj)
        >>> qn.run(fmax=0.05)

        Helpful conversion table:

        - 0.05 eV/A^3   = 8 GPA
        - 0.003 eV/A^3  = 0.48 GPa
        - 0.0006 eV/A^3 = 0.096 GPa
        - 0.0003 eV/A^3 = 0.048 GPa
        - 0.0001 eV/A^3 = 0.02 GPa

        Additional optional arguments:

        cell_factor: float (default float(len(atoms)))
            Factor by which deformation gradient is multiplied to put
            it on the same scale as the positions when assembling
            the combined position/cell vector. The stress contribution to
            the forces is scaled down by the same factor. This can be thought
            of as a very simple preconditioners. Default is number of atoms
            which gives approximately the correct scaling.

        hydrostatic_strain: bool (default False)
            Constrain the cell by only allowing hydrostatic deformation.
            The virial tensor is replaced by np.diag([np.trace(virial)]*3).

        constant_volume: bool (default False)
            Project out the diagonal elements of the virial tensor to allow
            relaxations at constant volume, e.g. for mapping out an
            energy-volume curve. Note: this only approximately conserves
            the volume and breaks energy/force consistency so can only be
            used with optimizers that do require do a line minimisation
            (e.g. FIRE).

        scalar_pressure: float (default 0.0)
            Applied pressure to use for enthalpy pV term. As above, this
            breaks energy/force consistency.
        """

        Filter.__init__(self, atoms, indices=range(len(atoms)))
        self.atoms = atoms
        self.orig_cell = atoms.get_cell()
        self.stress = None

        if mask is None:
            mask = np.ones(6)
        mask = np.asarray(mask)
        if mask.shape == (6,):
            self.mask = voigt_6_to_full_3x3_stress(mask)
        elif mask.shape == (3, 3):
            self.mask = mask
        else:
            raise ValueError('shape of mask should be (3,3) or (6,)')

        if cell_factor is None:
            cell_factor = float(len(atoms))
        self.hydrostatic_strain = hydrostatic_strain
        self.constant_volume = constant_volume
        self.scalar_pressure = scalar_pressure
        self.cell_factor = cell_factor
        self.copy = self.atoms.copy
        self.arrays = self.atoms.arrays

    def deform_grad(self):
        return np.linalg.solve(self.orig_cell, self.atoms.cell).T

    def get_positions(self):
        """
        this returns an array with shape (natoms + 3,3).

        the first natoms rows are the positions of the atoms, the last
        three rows are the deformation tensor associated with the unit cell,
        scaled by self.cell_factor.
        """

        cur_deform_grad = self.deform_grad()
        natoms = len(self.atoms)
        pos = np.zeros((natoms + 3, 3))
        # UnitCellFilter's positions are the self.atoms.positions but without
        # the applied deformation gradient
        pos[:natoms] = np.linalg.solve(cur_deform_grad,
                                       self.atoms.positions.T).T
        # UnitCellFilter's cell DOFs are the deformation gradient times a
        # scaling factor
        pos[natoms:] = self.cell_factor * cur_deform_grad
        return pos

    def set_positions(self, new, **kwargs):
        """
        new is an array with shape (natoms+3,3).

        the first natoms rows are the positions of the atoms, the last
        three rows are the deformation tensor used to change the cell shape.

        the new cell is first set from original cell transformed by the new
        deformation gradient, then the positions are set with respect to the
        current cell by transforming them with the same deformation gradient
        """

        natoms = len(self.atoms)
        new_atom_positions = new[:natoms]
        new_deform_grad = new[natoms:] / self.cell_factor
        # Set the new cell from the original cell and the new
        # deformation gradient.  Both current and final structures should
        # preserve symmetry, so if set_cell() calls FixSymmetry.adjust_cell(),
        # it should be OK
        self.atoms.set_cell(self.orig_cell @ new_deform_grad.T,
                            scale_atoms=True)
        # Set the positions from the ones passed in (which are without the
        # deformation gradient applied) and the new deformation gradient.
        # This should also preserve symmetry, so if set_positions() calls
        # FixSymmetyr.adjust_positions(), it should be OK
        self.atoms.set_positions(new_atom_positions @ new_deform_grad.T,
                                 **kwargs)

    def get_potential_energy(self, force_consistent=True):
        """
        returns potential energy including enthalpy PV term.
        """
        atoms_energy = self.atoms.get_potential_energy(
            force_consistent=force_consistent)
        return atoms_energy + self.scalar_pressure * self.atoms.get_volume()

    def get_forces(self, **kwargs):
        """
        returns an array with shape (natoms+3,3) of the atomic forces
        and unit cell stresses.

        the first natoms rows are the forces on the atoms, the last
        three rows are the forces on the unit cell, which are
        computed from the stress tensor.
        """

        stress = self.atoms.get_stress(**kwargs)
        atoms_forces = self.atoms.get_forces(**kwargs)

        volume = self.atoms.get_volume()
        virial = -volume * (voigt_6_to_full_3x3_stress(stress) +
                            np.diag([self.scalar_pressure] * 3))
        cur_deform_grad = self.deform_grad()
        atoms_forces = atoms_forces @ cur_deform_grad
        virial = np.linalg.solve(cur_deform_grad, virial.T).T

        if self.hydrostatic_strain:
            vtr = virial.trace()
            virial = np.diag([vtr / 3.0, vtr / 3.0, vtr / 3.0])

        # Zero out components corresponding to fixed lattice elements
        if (self.mask != 1.0).any():
            virial *= self.mask

        if self.constant_volume:
            vtr = virial.trace()
            np.fill_diagonal(virial, np.diag(virial) - vtr / 3.0)

        natoms = len(self.atoms)
        forces = np.zeros((natoms + 3, 3))
        forces[:natoms] = atoms_forces
        forces[natoms:] = virial / self.cell_factor

        self.stress = -full_3x3_to_voigt_6_stress(virial) / volume
        return forces

    def get_stress(self):
        raise PropertyNotImplementedError

    def has(self, x):
        return self.atoms.has(x)

    def __len__(self):
        return (len(self.atoms) + 3)


class ExpCellFilter(UnitCellFilter):
    """Modify the supercell and the atom positions."""
    def __init__(self, atoms, mask=None,
                 cell_factor=None,
                 hydrostatic_strain=False,
                 constant_volume=False,
                 scalar_pressure=0.0):
        r"""Create a filter that returns the atomic forces and unit cell
        stresses together, so they can simultaneously be minimized.

        The first argument, atoms, is the atoms object. The optional second
        argument, mask, is a list of booleans, indicating which of the six
        independent components of the strain are relaxed.

        - True = relax to zero
        - False = fixed, ignore this component

        Degrees of freedom are the positions in the original undeformed cell,
        plus the log of the deformation tensor (extra 3 "atoms"). This gives
        forces consistent with numerical derivatives of the potential energy
        with respect to the cell degrees of freedom.

        For full details see:
            E. B. Tadmor, G. S. Smith, N. Bernstein, and E. Kaxiras,
            Phys. Rev. B 59, 235 (1999)

        You can still use constraints on the atoms, e.g. FixAtoms, to control
        the relaxation of the atoms.

        >>> # this should be equivalent to the StrainFilter
        >>> atoms = Atoms(...)
        >>> atoms.set_constraint(FixAtoms(mask=[True for atom in atoms]))
        >>> ecf = ExpCellFilter(atoms)

        You should not attach this ExpCellFilter object to a
        trajectory. Instead, create a trajectory for the atoms, and
        attach it to an optimizer like this:

        >>> atoms = Atoms(...)
        >>> ecf = ExpCellFilter(atoms)
        >>> qn = QuasiNewton(ecf)
        >>> traj = Trajectory('TiO2.traj', 'w', atoms)
        >>> qn.attach(traj)
        >>> qn.run(fmax=0.05)

        Helpful conversion table:

        - 0.05 eV/A^3   = 8 GPA
        - 0.003 eV/A^3  = 0.48 GPa
        - 0.0006 eV/A^3 = 0.096 GPa
        - 0.0003 eV/A^3 = 0.048 GPa
        - 0.0001 eV/A^3 = 0.02 GPa

        Additional optional arguments:

        cell_factor: (DEPRECATED)
            Retained for backwards compatibility, but no longer used.

        hydrostatic_strain: bool (default False)
            Constrain the cell by only allowing hydrostatic deformation.
            The virial tensor is replaced by np.diag([np.trace(virial)]*3).

        constant_volume: bool (default False)
            Project out the diagonal elements of the virial tensor to allow
            relaxations at constant volume, e.g. for mapping out an
            energy-volume curve.

        scalar_pressure: float (default 0.0)
            Applied pressure to use for enthalpy pV term. As above, this
            breaks energy/force consistency.

        Implementation details:

        The implementation is based on that of Christoph Ortner in JuLIP.jl:
        https://github.com/libAtoms/JuLIP.jl/blob/expcell/src/Constraints.jl#L244

        We decompose the deformation gradient as

            F = exp(U) F0
            x =  F * F0^{-1} z  = exp(U) z

        If we write the energy as a function of U we can transform the
        stress associated with a perturbation V into a derivative using a
        linear map V -> L(U, V).

        \phi( exp(U+tV) (z+tv) ) ~ \phi'(x) . (exp(U) v) + \phi'(x) .
                                                    ( L(U, V) exp(-U) exp(U) z )

        where

               \nabla E(U) : V  =  [S exp(-U)'] : L(U,V)
                                =  L'(U, S exp(-U)') : V
                                =  L(U', S exp(-U)') : V
                                =  L(U, S exp(-U)) : V     (provided U = U')

        where the : operator represents double contraction,
        i.e. A:B = trace(A'B), and

          F = deformation tensor - 3x3 matrix
          F0 = reference deformation tensor - 3x3 matrix, np.eye(3) here
          U = cell degrees of freedom used here - 3x3 matrix
          V = perturbation to cell DoFs - 3x3 matrix
          v = perturbation to position DoFs
          x = atomic positions in deformed cell
          z = atomic positions in original cell
          \phi = potential energy
          S = stress tensor [3x3 matrix]
          L(U, V) = directional derivative of exp at U in direction V, i.e
          d/dt exp(U + t V)|_{t=0} = L(U, V)

        This means we can write

          d/dt E(U + t V)|_{t=0} = L(U, S exp (-U)) : V

        and therefore the contribution to the gradient of the energy is

          \nabla E(U) / \nabla U_ij =  [L(U, S exp(-U))]_ij
        """

        Filter.__init__(self, atoms, indices=range(len(atoms)))
        UnitCellFilter.__init__(self, atoms, mask, cell_factor,
                                hydrostatic_strain,
                                constant_volume, scalar_pressure)
        if cell_factor is not None:
            warn("cell_factor is deprecated")
        self.cell_factor = 1.0

    def get_positions(self):
        pos = UnitCellFilter.get_positions(self)
        natoms = len(self.atoms)
        pos[natoms:] = logm(self.deform_grad())
        return pos

    def set_positions(self, new, **kwargs):
        natoms = len(self.atoms)
        new2 = new.copy()
        new2[natoms:] = expm(new[natoms:])
        UnitCellFilter.set_positions(self, new2, **kwargs)

    def get_forces(self, **kwargs):
        forces = UnitCellFilter.get_forces(self, **kwargs)

        # forces on atoms are same as UnitCellFilter, we just
        # need to modify the stress contribution
        stress = self.atoms.get_stress(**kwargs)
        volume = self.atoms.get_volume()
        virial = -volume * (voigt_6_to_full_3x3_stress(stress) +
                            np.diag([self.scalar_pressure] * 3))

        cur_deform_grad = self.deform_grad()
        cur_deform_grad_log = logm(cur_deform_grad)

        if self.hydrostatic_strain:
            vtr = virial.trace()
            virial = np.diag([vtr / 3.0, vtr / 3.0, vtr / 3.0])

        # Zero out components corresponding to fixed lattice elements
        if (self.mask != 1.0).any():
            virial *= self.mask

        deform_grad_log_force_naive = virial.copy()
        Y = np.zeros((6, 6))
        Y[0:3, 0:3] = cur_deform_grad_log
        Y[3:6, 3:6] = cur_deform_grad_log
        Y[0:3, 3:6] = - virial @ expm(-cur_deform_grad_log)
        deform_grad_log_force = -expm(Y)[0:3, 3:6]
        for (i1, i2) in [(0, 1), (0, 2), (1, 2)]:
            ff = 0.5 * (deform_grad_log_force[i1, i2] +
                        deform_grad_log_force[i2, i1])
            deform_grad_log_force[i1, i2] = ff
            deform_grad_log_force[i2, i1] = ff

        # check for reasonable alignment between naive and
        # exact search directions
        all_are_equal = np.all(np.isclose(deform_grad_log_force,
                                          deform_grad_log_force_naive))
        if all_are_equal or \
            (np.sum(deform_grad_log_force * deform_grad_log_force_naive) /
             np.sqrt(np.sum(deform_grad_log_force**2) *
                     np.sum(deform_grad_log_force_naive**2)) > 0.8):
            deform_grad_log_force = deform_grad_log_force_naive

        # Cauchy stress used for convergence testing
        convergence_crit_stress = -(virial / volume)
        if self.constant_volume:
            # apply constraint to force
            dglf_trace = deform_grad_log_force.trace()
            np.fill_diagonal(deform_grad_log_force,
                             np.diag(deform_grad_log_force) - dglf_trace / 3.0)
            # apply constraint to Cauchy stress used for convergence testing
            ccs_trace = convergence_crit_stress.trace()
            np.fill_diagonal(convergence_crit_stress,
                             np.diag(convergence_crit_stress) - ccs_trace / 3.0)

        # pack gradients into vector
        natoms = len(self.atoms)
        forces[natoms:] = deform_grad_log_force
        self.stress = full_3x3_to_voigt_6_stress(convergence_crit_stress)
<<<<<<< HEAD

        return forces

    def get_stress(self):
        raise PropertyNotImplementedError

    def has(self, x):
        return self.atoms.has(x)

    def __len__(self):
        return (len(self.atoms) + 3)

class FIRES(FixConstraint):
    """ Flexible Inner Region Ensemble Separator.
        From 10.1021/ct300091w
        """

    ''' CLASS CONSTRUCTOR '''
    def __init__(self, mol_idx, sol_idx, k, apm=3, push_idx=0, output_name=None):

        self.mol_idx = mol_idx      # indices of all solute atoms/molecules (here: K+)
        self.solinner_idx = sol_idx # indices of solvent molecules within r_inner
        self.k = k                  # float; spring force repulsion in FIRES
        self.apm = apm              # how many atoms per solvent molecule (here: 3 for H2O)
        self.push_idx = push_idx    # which atom in solvent molecule to push (here: O in H2O)

        self.r_inner = None         # flexible inner boundary radius, i.e. QM region
        self.inner_mask = None      # mask for all atoms within inner region
        self.solv_mask = None       # mask for all solvent molecules
                                    # -> contains all atoms except central ion

        '''
            solvent molecules in outside (MM) region are determined as the
            difference between solv_mask and inner_mask
        '''


    ''' some bookkeeping methods '''
    def get_indices(self):
        return np.where(self.solv_mask & ~self.inner_mask)[0]

    def __repr__(self):
        return 'FIRES'


    ''' FIRES constaint does not propagate positions or forces, so keep empty '''
    def adjust_positions(self, atoms, newpositions):
        pass

    def adjust_forces(self, atoms, forces):
        pass


    '''
       ---  actual FIRES algorithm begins here ----
        update: checks if any atoms are inside the flexible boundary region; returns array with distances from the COM
                for all atoms
        adjust_momenta: will push away approaching outer solvent molecules by reflecting momentum vectors
    '''


    ''' method that updates r_inner '''
    def update(self, org_atoms):

        atoms = org_atoms.copy()                # do not overwrite original atom object
        atoms.constraints = []                  # deletes all previous constraints

        inner_mask = np.zeros(len(atoms),bool)
        inner_mask[self.solinner_idx] = True    # all inner solvent molecules = True

        solv_mask = np.ones(len(atoms),bool)
        solv_mask[self.mol_idx] = False         # all molecules except SOLUTE = True

        ''' calculate center of mass of SOLUTE '''
        c = atoms[self.mol_idx].get_center_of_mass()

        '''
            calculate center of mass for each solvent molecule,
            build array with COM distances for all atoms (zeroes for solute)
        '''

        # this just looks needlessly complicated, there must be an easier way to sift through the molecules
        p = np.zeros((len(atoms), 3))
        p[solv_mask] = np.repeat(np.vstack([mol.get_center_of_mass() for mol in [atoms[solv_mask][a:a + self.apm] for a in range(0, len(atoms[solv_mask]), self.apm)]]), self.apm, axis=0)

        p[~solv_mask] = c    # inverted solv_mask -> solute!

        ''' find minimum-image convention (MIC) of distance vectors across PBCs '''
        r, d = find_mic(p - c, atoms.cell, atoms.pbc) # I THINK r is vector and d is its length, not 100 % sure
        r_inner = max(d[inner_mask])
        # -> r_inner defined by largest COM distance of QM solvent molecules
        self.idx_inner = np.argmax(d[inner_mask | ~ solv_mask])

        self.r_inner = r_inner
        self.inner_mask = inner_mask
        self.solv_mask = solv_mask

        return r, d


    def norm(self, x):
        # einsum approx 4x faster then linalg.norm
        return np.sqrt(np.einsum('i,i', x, x))

    def normalize(self, x):
        return x / self.norm(x)

    def project_onto_plane(self, x, n):
        '''
            x: vector, n: plane
        '''
        d = np.dot(x, n) / self.norm(n)
        p = [d * self.normalize(n)[i] for i in range(len(n))]
        return [x[i] - p[i] for i in range(len(x))]


    def rotation_matrix(self, axis, theta):
        '''
            Return the rotation matrix associated with counterclockwise rotation about
            the given axis by theta radians.
            (Euler-Rodrigues formula, stolen from stackoverflow.com/questions/6802577)
        '''
        axis = np.asarray(axis)
        axis = self.normalize(axis)
        a = cos(theta / 2.0)
        b, c, d = -axis * sin(theta / 2.0)
        aa, bb, cc, dd = a * a, b * b, c * c, d * d
        bc, ad, ac, ab, bd, cd = b * c, a * d, a * c, a * b, b * d, c * d
        return np.array([[aa + bb - cc - dd, 2 * (bc + ad), 2 * (bd - ac)],
                         [2 * (bc - ad), aa + cc - bb - dd, 2 * (cd + ab)],
                         [2 * (bd + ac), 2 * (cd - ab), aa + dd - bb - cc]])


    def adjust_momenta(self, atoms, momenta):
        '''
            reflect H2O (by way of affecting O) on the sphere spanned by r_inner
        '''
        r, d = self.update(atoms)
        momenta_before = momenta # bookkeeping for fires_log class
        outer_solvent = np.where(self.solv_mask & ~self.inner_mask)[0]

        for i in outer_solvent[self.push_idx::self.apm]:# start from push_idx, jump by self.apm (here: 3)
            # ToDo: mess with time propagation to hit the barrier exactly
            diff = d[i] - self.r_inner
            if diff < 0:
                # check if momenta[i] and r[i] face in the same direction;
                # note that r[i] faces towards the solvent molecule
                check = np.dot(momenta[i], (-1)*r[i])
                if check < 0:
                     # if not, don't do anything (molecule on its way out)
                    continue

                else:
                    # project momenta[i] onto plane defined by r[i] as orthogonal vector
                    r_proj = self.project_onto_plane(momenta[i], r[i])

                    # mirror momenta[i] vector on projected, perpendicular, normalized  r vector
                    # (i.e. rotate by 180 degrees or 1 pi)
                    # normalization is done within rotation_matrix(), so simply axis = r_proj
                    momentum_redirected = np.dot(self.rotation_matrix(r_proj, np.pi), momenta[i])

                    # overwrite old momentum
                    momenta[i] = momentum_redirected

        # abusing Asmus' fires_log class, need to make that consistent at some point
        self.a_forces = momenta[i] - momenta_before

    def adjust_potential_energy(self, atoms):
        # not necessary anymore since reflection should conserve energy
        a_energy = 0.

        return a_energy
=======
        return forces
>>>>>>> 037947bf
<|MERGE_RESOLUTION|>--- conflicted
+++ resolved
@@ -1,20 +1,6 @@
-<<<<<<< HEAD
-from __future__ import division
-from math import sqrt, sin, cos
-=======
->>>>>>> 037947bf
 from warnings import warn
 
 import numpy as np
-<<<<<<< HEAD
-from scipy.linalg import expm
-
-__all__ = ['FixCartesian', 'FixBondLength', 'FixedMode', 'FixConstraintSingle',
-           'FixAtoms', 'UnitCellFilter', 'ExpCellFilter', 'FixScaled', 'StrainFilter',
-           'FixCom', 'FixedPlane', 'Filter', 'FixConstraint', 'FixedLine',
-           'FixBondLengths', 'FixLinearTriatomic', 'FixInternals', 'Hookean',
-           'ExternalForce', 'MirrorForce', 'MirrorTorque', 'FIRES']
-=======
 from scipy.linalg import expm, logm
 from ase.calculators.calculator import PropertyNotImplementedError
 from ase.geometry import (find_mic, wrap_positions, get_distances_derivatives,
@@ -31,7 +17,6 @@
     'FixConstraint', 'FixedLine', 'FixBondLengths', 'FixLinearTriatomic',
     'FixInternals', 'Hookean', 'ExternalForce', 'MirrorForce', 'MirrorTorque',
     "FixScaledParametricRelations", "FixCartesianParametricRelations"]
->>>>>>> 037947bf
 
 
 def dict2constraint(dct):
@@ -2747,179 +2732,4 @@
         natoms = len(self.atoms)
         forces[natoms:] = deform_grad_log_force
         self.stress = full_3x3_to_voigt_6_stress(convergence_crit_stress)
-<<<<<<< HEAD
-
-        return forces
-
-    def get_stress(self):
-        raise PropertyNotImplementedError
-
-    def has(self, x):
-        return self.atoms.has(x)
-
-    def __len__(self):
-        return (len(self.atoms) + 3)
-
-class FIRES(FixConstraint):
-    """ Flexible Inner Region Ensemble Separator.
-        From 10.1021/ct300091w
-        """
-
-    ''' CLASS CONSTRUCTOR '''
-    def __init__(self, mol_idx, sol_idx, k, apm=3, push_idx=0, output_name=None):
-
-        self.mol_idx = mol_idx      # indices of all solute atoms/molecules (here: K+)
-        self.solinner_idx = sol_idx # indices of solvent molecules within r_inner
-        self.k = k                  # float; spring force repulsion in FIRES
-        self.apm = apm              # how many atoms per solvent molecule (here: 3 for H2O)
-        self.push_idx = push_idx    # which atom in solvent molecule to push (here: O in H2O)
-
-        self.r_inner = None         # flexible inner boundary radius, i.e. QM region
-        self.inner_mask = None      # mask for all atoms within inner region
-        self.solv_mask = None       # mask for all solvent molecules
-                                    # -> contains all atoms except central ion
-
-        '''
-            solvent molecules in outside (MM) region are determined as the
-            difference between solv_mask and inner_mask
-        '''
-
-
-    ''' some bookkeeping methods '''
-    def get_indices(self):
-        return np.where(self.solv_mask & ~self.inner_mask)[0]
-
-    def __repr__(self):
-        return 'FIRES'
-
-
-    ''' FIRES constaint does not propagate positions or forces, so keep empty '''
-    def adjust_positions(self, atoms, newpositions):
-        pass
-
-    def adjust_forces(self, atoms, forces):
-        pass
-
-
-    '''
-       ---  actual FIRES algorithm begins here ----
-        update: checks if any atoms are inside the flexible boundary region; returns array with distances from the COM
-                for all atoms
-        adjust_momenta: will push away approaching outer solvent molecules by reflecting momentum vectors
-    '''
-
-
-    ''' method that updates r_inner '''
-    def update(self, org_atoms):
-
-        atoms = org_atoms.copy()                # do not overwrite original atom object
-        atoms.constraints = []                  # deletes all previous constraints
-
-        inner_mask = np.zeros(len(atoms),bool)
-        inner_mask[self.solinner_idx] = True    # all inner solvent molecules = True
-
-        solv_mask = np.ones(len(atoms),bool)
-        solv_mask[self.mol_idx] = False         # all molecules except SOLUTE = True
-
-        ''' calculate center of mass of SOLUTE '''
-        c = atoms[self.mol_idx].get_center_of_mass()
-
-        '''
-            calculate center of mass for each solvent molecule,
-            build array with COM distances for all atoms (zeroes for solute)
-        '''
-
-        # this just looks needlessly complicated, there must be an easier way to sift through the molecules
-        p = np.zeros((len(atoms), 3))
-        p[solv_mask] = np.repeat(np.vstack([mol.get_center_of_mass() for mol in [atoms[solv_mask][a:a + self.apm] for a in range(0, len(atoms[solv_mask]), self.apm)]]), self.apm, axis=0)
-
-        p[~solv_mask] = c    # inverted solv_mask -> solute!
-
-        ''' find minimum-image convention (MIC) of distance vectors across PBCs '''
-        r, d = find_mic(p - c, atoms.cell, atoms.pbc) # I THINK r is vector and d is its length, not 100 % sure
-        r_inner = max(d[inner_mask])
-        # -> r_inner defined by largest COM distance of QM solvent molecules
-        self.idx_inner = np.argmax(d[inner_mask | ~ solv_mask])
-
-        self.r_inner = r_inner
-        self.inner_mask = inner_mask
-        self.solv_mask = solv_mask
-
-        return r, d
-
-
-    def norm(self, x):
-        # einsum approx 4x faster then linalg.norm
-        return np.sqrt(np.einsum('i,i', x, x))
-
-    def normalize(self, x):
-        return x / self.norm(x)
-
-    def project_onto_plane(self, x, n):
-        '''
-            x: vector, n: plane
-        '''
-        d = np.dot(x, n) / self.norm(n)
-        p = [d * self.normalize(n)[i] for i in range(len(n))]
-        return [x[i] - p[i] for i in range(len(x))]
-
-
-    def rotation_matrix(self, axis, theta):
-        '''
-            Return the rotation matrix associated with counterclockwise rotation about
-            the given axis by theta radians.
-            (Euler-Rodrigues formula, stolen from stackoverflow.com/questions/6802577)
-        '''
-        axis = np.asarray(axis)
-        axis = self.normalize(axis)
-        a = cos(theta / 2.0)
-        b, c, d = -axis * sin(theta / 2.0)
-        aa, bb, cc, dd = a * a, b * b, c * c, d * d
-        bc, ad, ac, ab, bd, cd = b * c, a * d, a * c, a * b, b * d, c * d
-        return np.array([[aa + bb - cc - dd, 2 * (bc + ad), 2 * (bd - ac)],
-                         [2 * (bc - ad), aa + cc - bb - dd, 2 * (cd + ab)],
-                         [2 * (bd + ac), 2 * (cd - ab), aa + dd - bb - cc]])
-
-
-    def adjust_momenta(self, atoms, momenta):
-        '''
-            reflect H2O (by way of affecting O) on the sphere spanned by r_inner
-        '''
-        r, d = self.update(atoms)
-        momenta_before = momenta # bookkeeping for fires_log class
-        outer_solvent = np.where(self.solv_mask & ~self.inner_mask)[0]
-
-        for i in outer_solvent[self.push_idx::self.apm]:# start from push_idx, jump by self.apm (here: 3)
-            # ToDo: mess with time propagation to hit the barrier exactly
-            diff = d[i] - self.r_inner
-            if diff < 0:
-                # check if momenta[i] and r[i] face in the same direction;
-                # note that r[i] faces towards the solvent molecule
-                check = np.dot(momenta[i], (-1)*r[i])
-                if check < 0:
-                     # if not, don't do anything (molecule on its way out)
-                    continue
-
-                else:
-                    # project momenta[i] onto plane defined by r[i] as orthogonal vector
-                    r_proj = self.project_onto_plane(momenta[i], r[i])
-
-                    # mirror momenta[i] vector on projected, perpendicular, normalized  r vector
-                    # (i.e. rotate by 180 degrees or 1 pi)
-                    # normalization is done within rotation_matrix(), so simply axis = r_proj
-                    momentum_redirected = np.dot(self.rotation_matrix(r_proj, np.pi), momenta[i])
-
-                    # overwrite old momentum
-                    momenta[i] = momentum_redirected
-
-        # abusing Asmus' fires_log class, need to make that consistent at some point
-        self.a_forces = momenta[i] - momenta_before
-
-    def adjust_potential_energy(self, atoms):
-        # not necessary anymore since reflection should conserve energy
-        a_energy = 0.
-
-        return a_energy
-=======
-        return forces
->>>>>>> 037947bf
+        return forces