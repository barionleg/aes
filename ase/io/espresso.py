--- conflicted
+++ resolved
@@ -592,197 +592,6 @@
     return atoms
 
 
-<<<<<<< HEAD
-def ibrav_to_cell(system):
-    """
-    Convert a value of ibrav to a cell. Any unspecified lattice dimension
-    is set to 0.0, but will not necessarily raise an error. Also return the
-    lattice parameter.
-
-    Parameters
-    ----------
-    system : dict
-        The &SYSTEM section of the input file, containing the 'ibrav' setting,
-        and either celldm(1)..(6) or a, b, c, cosAB, cosAC, cosBC.
-
-    Returns
-    -------
-    cell : Cell
-        The cell as an ASE Cell object
-
-    Raises
-    ------
-    KeyError
-        Raise an error if any required keys are missing.
-    NotImplementedError
-        Only a limited number of ibrav settings can be parsed. An error
-        is raised if the ibrav interpretation is not implemented.
-    """
-    if 'celldm(1)' in system and 'a' in system:
-        raise KeyError('do not specify both celldm and a,b,c!')
-    elif 'celldm(1)' in system:
-        # celldm(x) in bohr
-        alat = system['celldm(1)'] * units['Bohr']
-        b_over_a = system.get('celldm(2)', 0.0)
-        c_over_a = system.get('celldm(3)', 0.0)
-        cosab = system.get('celldm(4)', 0.0)
-        cosac = system.get('celldm(5)', 0.0)
-        cosbc = 0.0
-        if system['ibrav'] == 14:
-            cosbc = system.get('celldm(4)', 0.0)
-            cosac = system.get('celldm(5)', 0.0)
-            cosab = system.get('celldm(6)', 0.0)
-    elif 'a' in system:
-        # a, b, c, cosAB, cosAC, cosBC in Angstrom
-        raise NotImplementedError(
-            'params_to_cell() does not yet support A/B/C/cosAB/cosAC/cosBC')
-    else:
-        raise KeyError("Missing celldm(1)")
-
-    if system['ibrav'] == 1:
-        cell = np.identity(3) * alat
-    elif system['ibrav'] == 2:
-        cell = np.array([[-1.0, 0.0, 1.0],
-                         [0.0, 1.0, 1.0],
-                         [-1.0, 1.0, 0.0]]) * (alat / 2)
-    elif system['ibrav'] == 3:
-        cell = np.array([[1.0, 1.0, 1.0],
-                         [-1.0, 1.0, 1.0],
-                         [-1.0, -1.0, 1.0]]) * (alat / 2)
-    elif system['ibrav'] == -3:
-        cell = np.array([[-1.0, 1.0, 1.0],
-                         [1.0, -1.0, 1.0],
-                         [1.0, 1.0, -1.0]]) * (alat / 2)
-    elif system['ibrav'] == 4:
-        cell = np.array([[1.0, 0.0, 0.0],
-                         [-0.5, 0.5 * 3**0.5, 0.0],
-                         [0.0, 0.0, c_over_a]]) * alat
-    elif system['ibrav'] == 5:
-        tx = ((1.0 - cosab) / 2.0)**0.5
-        ty = ((1.0 - cosab) / 6.0)**0.5
-        tz = ((1 + 2 * cosab) / 3.0)**0.5
-        cell = np.array([[tx, -ty, tz],
-                         [0, 2 * ty, tz],
-                         [-tx, -ty, tz]]) * alat
-    elif system['ibrav'] == -5:
-        ty = ((1.0 - cosab) / 6.0)**0.5
-        tz = ((1 + 2 * cosab) / 3.0)**0.5
-        a_prime = alat / 3**0.5
-        u = tz - 2 * 2**0.5 * ty
-        v = tz + 2**0.5 * ty
-        cell = np.array([[u, v, v],
-                         [v, u, v],
-                         [v, v, u]]) * a_prime
-    elif system['ibrav'] == 6:
-        cell = np.array([[1.0, 0.0, 0.0],
-                         [0.0, 1.0, 0.0],
-                         [0.0, 0.0, c_over_a]]) * alat
-    elif system['ibrav'] == 7:
-        cell = np.array([[1.0, -1.0, c_over_a],
-                         [1.0, 1.0, c_over_a],
-                         [-1.0, -1.0, c_over_a]]) * (alat / 2)
-    elif system['ibrav'] == 8:
-        cell = np.array([[1.0, 0.0, 0.0],
-                         [0.0, b_over_a, 0.0],
-                         [0.0, 0.0, c_over_a]]) * alat
-    elif system['ibrav'] == 9:
-        cell = np.array([[1.0 / 2.0, b_over_a / 2.0, 0.0],
-                         [-1.0 / 2.0, b_over_a / 2.0, 0.0],
-                         [0.0, 0.0, c_over_a]]) * alat
-    elif system['ibrav'] == -9:
-        cell = np.array([[1.0 / 2.0, -b_over_a / 2.0, 0.0],
-                         [1.0 / 2.0, b_over_a / 2.0, 0.0],
-                         [0.0, 0.0, c_over_a]]) * alat
-    elif system['ibrav'] == 10:
-        cell = np.array([[1.0 / 2.0, 0.0, c_over_a / 2.0],
-                         [1.0 / 2.0, b_over_a / 2.0, 0.0],
-                         [0.0, b_over_a / 2.0, c_over_a / 2.0]]) * alat
-    elif system['ibrav'] == 11:
-        cell = np.array([[1.0 / 2.0, b_over_a / 2.0, c_over_a / 2.0],
-                         [-1.0 / 2.0, b_over_a / 2.0, c_over_a / 2.0],
-                         [-1.0 / 2.0, -b_over_a / 2.0, c_over_a / 2.0]]) * alat
-    elif system['ibrav'] == 12:
-        sinab = (1.0 - cosab**2)**0.5
-        cell = np.array([[1.0, 0.0, 0.0],
-                         [b_over_a * cosab, b_over_a * sinab, 0.0],
-                         [0.0, 0.0, c_over_a]]) * alat
-    elif system['ibrav'] == -12:
-        sinac = (1.0 - cosac**2)**0.5
-        cell = np.array([[1.0, 0.0, 0.0],
-                         [0.0, b_over_a, 0.0],
-                         [c_over_a * cosac, 0.0, c_over_a * sinac]]) * alat
-    elif system['ibrav'] == 13:
-        sinab = (1.0 - cosab**2)**0.5
-        cell = np.array([[1.0 / 2.0, 0.0, -c_over_a / 2.0],
-                         [b_over_a * cosab, b_over_a * sinab, 0.0],
-                         [1.0 / 2.0, 0.0, c_over_a / 2.0]]) * alat
-    elif system['ibrav'] == 14:
-        sinab = (1.0 - cosab**2)**0.5
-        v3 = [c_over_a * cosac,
-              c_over_a * (cosbc - cosac * cosab) / sinab,
-              c_over_a * ((1 + 2 * cosbc * cosac * cosab
-                           - cosbc**2 - cosac**2 - cosab**2)**0.5) / sinab]
-        cell = np.array([[1.0, 0.0, 0.0],
-                         [b_over_a * cosab, b_over_a * sinab, 0.0],
-                         v3]) * alat
-    else:
-        raise NotImplementedError(
-            f"ibrav = {system['ibrav']} is not implemented")
-
-    return Cell(cell)
-
-
-def get_pseudo_dirs(data):
-    """Guess a list of possible locations for pseudopotential files.
-
-    Parameters
-    ----------
-    data : Namelist
-        Namelist representing the quantum espresso input parameters
-
-    Returns
-    -------
-    pseudo_dirs : list[str]
-        A list of directories where pseudopotential files could be located.
-    """
-    pseudo_dirs = []
-    if 'pseudo_dir' in data['control']:
-        pseudo_dirs.append(data['control']['pseudo_dir'])
-    if 'ESPRESSO_PSEUDO' in os.environ:
-        pseudo_dirs.append(os.environ['ESPRESSO_PSEUDO'])
-    pseudo_dirs.append(path.expanduser('~/espresso/pseudo/'))
-    return pseudo_dirs
-
-
-def get_valence_electrons(symbol, data, pseudo=None):
-    """The number of valence electrons for a atomic symbol.
-
-    Parameters
-    ----------
-    symbol : str
-        Chemical symbol
-
-    data : Namelist
-        Namelist representing the quantum espresso input parameters
-
-    pseudo : str, optional
-        File defining the pseudopotential to be used. If missing a fallback
-        to the number of valence electrons recommended at
-        http://materialscloud.org/sssp/ is employed.
-    """
-    if pseudo is None:
-        pseudo = f'{symbol}_dummy.UPF'
-    for pseudo_dir in get_pseudo_dirs(data):
-        if path.exists(path.join(pseudo_dir, pseudo)):
-            valence = grep_valence(path.join(pseudo_dir, pseudo))
-            break
-    else:  # not found in a file
-        valence = SSSP_VALENCE[atomic_numbers[symbol]]
-    return valence
-
-
-=======
->>>>>>> 774c3b4b
 def get_atomic_positions(lines, n_atoms, cell=None, alat=None):
     """Parse atom positions from ATOMIC_POSITIONS card.
 
