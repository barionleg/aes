#!/usr/bin/env python3
"""Bash completion for ase.

Put this in your .bashrc::

    complete -o default -C /path/to/ase/cli/complete.py ase

or run::

    $ ase completion

"""

import os
import sys
from glob import glob


def match(word, *suffixes):
    return [w for w in glob(word + '*')
            if any(w.endswith(suffix) for suffix in suffixes)]


# Beginning of computer generated data:
commands = {
    'band-structure':
        ['-o', '--output', '-r', '--range'],
    'build':
        ['-M', '--magnetic-moment', '--modify', '-V', '--vacuum', '-v',
         '--vacuum0', '--unit-cell', '--bond-length', '-x',
         '--crystal-structure', '-a', '--lattice-constant',
         '--orthorhombic', '--cubic', '-r', '--repeat', '-g',
         '--gui', '--periodic'],
    'completion':
        [],
    'convert':
        ['-v', '--verbose', '-i', '--input-format', '-o',
         '--output-format', '-f', '--force', '-n',
         '--image-number', '-e', '--exec-code', '-E',
         '--exec-file', '-a', '--arrays', '-I', '--info', '-s',
         '--split-output', '--read-args', '--write-args'],
    'db':
        ['-v', '--verbose', '-q', '--quiet', '-n', '--count', '-l',
         '--long', '-i', '--insert-into', '-a',
         '--add-from-file', '-k', '--add-key-value-pairs', '-L',
         '--limit', '--offset', '--delete', '--delete-keys',
         '-y', '--yes', '--explain', '-c', '--columns', '-s',
         '--sort', '--cut', '-p', '--plot', '--csv', '-w',
         '--open-web-browser', '--no-lock-file', '--analyse',
         '-j', '--json', '-m', '--show-metadata',
         '--set-metadata', '--strip-data', '--progress-bar',
         '--show-keys', '--show-values'],
    'diff':
        ['-r', '--rank-order', '-c', '--calculator-outputs',
         '--max-lines', '-t', '--template', '--template-help',
         '-s', '--summary-functions', '--log-file', '--as-csv',
         '--precision'],
    'dimensionality':
        ['--display-all', '--no-merge'],
    'eos':
        ['-p', '--plot', '-t', '--type'],
    'exec':
        ['-e', '--exec-code', '-E', '--exec-file', '-i', '--input-format',
         '-n', '--image-number', '--read-args'],
    'find':
        ['-v', '--verbose', '-l', '--long', '-i', '--include', '-x',
         '--exclude'],
    'gui':
        ['-n', '--image-number', '-r', '--repeat', '-R', '--rotations',
         '-o', '--output', '-g', '--graph', '-t', '--terminal',
         '--interpolate', '-b', '--bonds', '-s', '--scale'],
    'info':
<<<<<<< HEAD
        ['-v', '--verbose', '--formats', '--calculators', '--plugins'],
=======
        ['-v', '--verbose', '--formats', '--config', '--calculators'],
>>>>>>> 41a3208f
    'nebplot':
        ['--nimages', '--share-x', '--share-y'],
    'nomad-get':
        [],
    'nomad-upload':
        ['-t', '--token', '-n', '--no-save-token', '-0', '--dry-run'],
    'reciprocal':
        [],
    'run':
        ['-p', '--parameters', '-t', '--tag', '--properties', '-f',
         '--maximum-force', '--constrain-tags', '-s',
         '--maximum-stress', '-E', '--equation-of-state',
         '--eos-type', '-o', '--output', '--modify', '--after'],
    'test':
        ['-c', '--calculators', '--help-calculators', '--list',
         '--list-calculators', '-j', '--jobs', '-v', '--verbose',
         '--strict', '--fast', '--coverage', '--nogui',
         '--pytest'],
    'ulm':
        ['-n', '--index', '-d', '--delete', '-v', '--verbose']}
# End of computer generated data


def complete(word, previous, line, point):
    for w in line[:point - len(word)].strip().split()[1:]:
        if w[0].isalpha():
            if w in commands:
                command = w
                break
    else:
        if word[:1] == '-':
            return ['-h', '--help', '--version']
        return list(commands.keys()) + ['-h', '--help', '--verbose']

    if word[:1] == '-':
        return commands[command]

    words = []

    if command == 'db':
        if previous == 'db':
            words = match(word, '.db', '.json')

    elif command == 'run':
        if previous == 'run':
            from ase.calculators.calculator import names as words

    elif command == 'build':
        if previous in ['-x', '--crystal-structure']:
            words = ['sc', 'fcc', 'bcc', 'hcp', 'diamond', 'zincblende',
                     'rocksalt', 'cesiumchloride', 'fluorite', 'wurtzite']

    elif command == 'test':
        if previous in ['-c', '--calculators']:
            from ase.calculators.calculator import names as words
        elif not word.startswith('-'):
            from ase.test.testsuite import all_test_modules_and_groups
            words = []
            for path in all_test_modules_and_groups():
                path = str(path)
                if not path.endswith('.py'):
                    path += '/'
                words.append(path)

    return words


if sys.version_info[0] == 2:
    import warnings
    warnings.warn('Command-line completion running with python2.  '
                  'Your ASE autocompletion setup is probably outdated.  '
                  'Please consider rerunning \'ase completion\'.')


def main():
    word, previous = sys.argv[2:]
    line = os.environ['COMP_LINE']
    point = int(os.environ['COMP_POINT'])
    words = complete(word, previous, line, point)
    for w in words:
        if w.startswith(word):
            print(w)


if __name__ == '__main__':
    main()<|MERGE_RESOLUTION|>--- conflicted
+++ resolved
@@ -70,11 +70,8 @@
          '-o', '--output', '-g', '--graph', '-t', '--terminal',
          '--interpolate', '-b', '--bonds', '-s', '--scale'],
     'info':
-<<<<<<< HEAD
-        ['-v', '--verbose', '--formats', '--calculators', '--plugins'],
-=======
-        ['-v', '--verbose', '--formats', '--config', '--calculators'],
->>>>>>> 41a3208f
+        ['-v', '--verbose', '--formats', '--config',
+         '--calculators', '--plugins'],
     'nebplot':
         ['--nimages', '--share-x', '--share-y'],
     'nomad-get':
