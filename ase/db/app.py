--- conflicted
+++ resolved
@@ -133,10 +133,7 @@
 
 @app.route('/', defaults={'project': None})
 @app.route('/<project>/')
-<<<<<<< HEAD
-=======
 @app.route('/<project>')
->>>>>>> 8867cdcd
 def index(project):
     global next_con_id
 
@@ -148,11 +145,7 @@
             projects.append((proj, db.meta.get('title', proj)))
 
     if project is None and len(projects) > 1:
-<<<<<<< HEAD
-        return render_template('projects.html', projects=projects)
-=======
         return render_template('projects.html', projects=projects, md=None)
->>>>>>> 8867cdcd
 
     if project is None:
         project = 'default'
@@ -323,10 +316,6 @@
     return '', 204, []
 
 
-<<<<<<< HEAD
-@app.route('/<project>/id/<int:id>')
-def summary(project, id):
-=======
 @app.route('/<project>/row')
 def row(project):
     return get_summary_page(project,
@@ -340,18 +329,13 @@
 
 
 def get_summary_page(project, key, value):
->>>>>>> 8867cdcd
     db = databases[project]
     if db is None:
         return ''
     if not hasattr(db, 'meta'):
         db.meta = ase.db.web.process_metadata(db)
     prfx = project + '-' + str(id) + '-'
-<<<<<<< HEAD
-    row = db.get(id)
-=======
     row = db.get(**{key: value})
->>>>>>> 8867cdcd
     s = Summary(row, db.meta, SUBSCRIPT, prfx, tmpdir)
     atoms = Atoms(cell=row.cell, pbc=row.pbc)
     n1, n2, n3 = kptdensity2monkhorstpack(atoms,
