--- conflicted
+++ resolved
@@ -1,15 +1,5 @@
-<<<<<<< HEAD
-import pytest
-
-@pytest.mark.skip('TODO: use abinit_factory or calculator profile')
-def test_abinit_cmdline():
-    from ase.test import cli
-
-    cli("""
-=======
-def test_abinit_cmdline(cli):
+def test_abinit_cmdline(abinit_factory, cli):
     cli.shell("""
->>>>>>> ad946ba5
     ase build -x fcc -a 4.04 Al |
     ase -T run abinit -p xc=PBE,kpts=3.0,ecut=340,toldfe=1e-5,chksymbreak=0""",
         'abinit')