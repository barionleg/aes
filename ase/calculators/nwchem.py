"""This module defines an ASE interface to NWchem

http://www.nwchem-sw.org/
"""
import os
import re
import numpy as np

from warnings import warn
from ase.atoms import Atoms
from ase.units import Hartree, Bohr
from ase.io.nwchem import write_nwchem
from ase.calculators.calculator import (FileIOCalculator, Parameters,
                                        ReadError, EigenvalOccupationMixin)


class KPoint:
    def __init__(self, s):
        self.s = s
        self.eps_n = []
        self.f_n = []


<<<<<<< HEAD
class NWChem(FileIOCalculator, EigenvalOccupationMixin):
    implemented_properties = ['energy', 'forces', 'dipole', 'magmom']
=======
class NWChem(FileIOCalculator):
    implemented_properties = ['energy', 'forces', 'dipole', 'magmom',
                              'orbitals']
>>>>>>> 6f412677
    command = 'nwchem PREFIX.nw > PREFIX.out'

    default_parameters = dict(
        xc='LDA',
        smearing=None,
        charge=None,
        task='gradient',
        # Warning: nwchem centers atoms by default
        # see ase-developers/2012-March/001356.html
        geometry='nocenter noautosym',
        convergence={'energy': None,
                     'density': None,
                     'gradient': None,
                     'lshift': None,
                     # set lshift to 0.0 for nolevelshifting
                     'damp': None,
                     },
        basis='3-21G',
        basispar=None,
        ecp=None,
        so=None,
        spinorbit=False,
        odft=False,
        raw='')  # additional outside of dft block control string

    def __init__(self, restart=None, ignore_bad_restart_file=False,
                 label='nwchem', atoms=None, **kwargs):
        """Construct NWchem-calculator object."""
        FileIOCalculator.__init__(self, restart, ignore_bad_restart_file,
                                  label, atoms, **kwargs)

    def set(self, **kwargs):
        changed_parameters = FileIOCalculator.set(self, **kwargs)
        if changed_parameters:
            self.reset()

    def check_state(self, atoms):
        system_changes = FileIOCalculator.check_state(self, atoms)
        # Ignore unit cell and boundary conditions:
        if 'cell' in system_changes:
            system_changes.remove('cell')
        if 'pbc' in system_changes:
            system_changes.remove('pbc')
        return system_changes

    def write_input(self, atoms, properties=None, system_changes=None):
        FileIOCalculator.write_input(self, atoms, properties, system_changes)
        p = self.parameters
        p.initial_magmoms = atoms.get_initial_magnetic_moments().tolist()
        p.write(self.label + '.ase')
        del p['initial_magmoms']
        f = open(self.label + '.nw', 'w')
        if p.charge is not None:
            f.write('charge %s\n' % p.charge)
        write_nwchem(f, atoms, p.geometry)

        f.write('start\n')

        if p.basispar is not None:
            basispar = 'basis ' + p.basispar
        else:
            basispar = 'basis'

        def format_basis_set(string, tag=basispar):
            formatted = tag + '\n'
            lines = string.split('\n')
            if len(lines) > 1:
                formatted += string
            else:
                formatted += '  * library ' + string
            return formatted + '\nend\n'

        basis = format_basis_set(p.basis)
        if p.ecp is not None:
            basis += format_basis_set(p.ecp, 'ecp')
        if p.so is not None:
            basis += format_basis_set(p.so, 'so')
        f.write(basis)

        if p.xc == 'RHF':
            task = 'scf'
        elif p.xc == 'MP2':
            task = 'mp2'
        else:
            if p.spinorbit:
                task = 'sodft'
            else:
                task = 'dft'
            xc = {'LDA': 'slater pw91lda',
                  'PBE': 'xpbe96 cpbe96',
                  'revPBE': 'revpbe cpbe96',
                  'RPBE': 'rpbe cpbe96'}.get(p.xc, p.xc)
            f.write('\n' + task + '\n')
            f.write('  xc ' + xc + '\n')
            for key in p.convergence:
                if p.convergence[key] is not None:
                    if key == 'lshift':
                        if p.convergence[key] <= 0.0:
                            f.write('  convergence nolevelshifting\n')
                        else:
                            f.write('  convergence %s %s\n' %
                                    (key, p.convergence[key] / Hartree))
                    else:
                        f.write('  convergence %s %s\n' %
                                (key, p.convergence[key]))
            if p.smearing is not None:
                assert p.smearing[0].lower() == 'gaussian', p.smearing
                f.write('  smear %s\n' % (p.smearing[1] / Hartree))
            if 'mult' not in p:
                # Obtain multiplicity from magnetic momenta:
                tot_magmom = atoms.get_initial_magnetic_moments().sum()
                if tot_magmom < 0:
                    mult = tot_magmom - 1  # fill minority bands
                else:
                    mult = tot_magmom + 1
            else:
                mult = p.mult
            if mult != int(mult):
                raise RuntimeError('Noninteger multiplicity not possible. ' +
                                   'Check initial magnetic moments.')
            f.write('  mult %d\n' % mult)
            if p.odft:
                f.write('  odft\n')  # open shell aka spin polarized dft
            for key in sorted(p.keys()):
                if key in ['charge', 'geometry', 'basis', 'basispar', 'ecp',
                           'so', 'xc', 'spinorbit', 'convergence', 'smearing',
                           'raw', 'mult', 'task', 'odft']:
                    continue
                f.write(u"  {0} {1}\n".format(key, p[key]))
            f.write('end\n')

        if p.raw:
            f.write(p.raw + '\n')
        f.write('\ntask ' + task + ' ' + p.task + '\n')
        f.close()

    def read(self, label):
        FileIOCalculator.read(self, label)
        if not os.path.isfile(self.label + '.out'):
            raise ReadError

        f = open(self.label + '.nw')
        for line in f:
            if line.startswith('geometry'):
                break
        symbols = []
        positions = []
        for line in f:
            if line.startswith('end'):
                break
            words = line.split()
            symbols.append(words[0])
            positions.append([float(word) for word in words[1:]])

        self.parameters = Parameters.read(self.label + '.ase')
        self.atoms = Atoms(symbols, positions,
                           magmoms=self.parameters.pop('initial_magmoms'))
        self.read_results()

    def read_results(self):
        self.read_energy()
        if self.parameters.task.find('gradient') > -1:
            self.read_forces()
        if self.parameters.task.find('optimize') > -1:
            self.read_coordinates()
            self.read_forces()
        self.niter = self.read_number_of_iterations()
        self.nelect = self.read_number_of_electrons()
        self.nvector = self.read_number_of_bands()
        self.results['magmom'] = self.read_magnetic_moment()
        dipole = self.read_dipole_moment()
        if dipole is not None:
            self.results['dipole'] = dipole
        self.read_mos()

    def get_ibz_k_points(self):
        return np.array([0., 0., 0.])

    def get_number_of_bands(self):
        return self.nvector

    def read_number_of_bands(self):
        nvector = 0
        for line in open(self.label + '.out'):
            if line.find('Vector ') != -1:  # count all printed vectors
                nvector += 1
        if not nvector:
            nvector = None
        return nvector

    def get_number_of_electrons(self):
        return self.nelect

    def read_number_of_electrons(self):
        nelect = None
        for line in open(self.label + '.out'):  # find last one
            if line.find('of electrons') != -1:
                nelect = float(line.split(':')[1].strip())
        return nelect

    def get_number_of_iterations(self):
        return self.niter

    def read_number_of_iterations(self):
        niter = 0
        for line in open(self.label + '.out'):
            if line.find('d= ') != -1:  # count all iterations
                niter += 1
        if not niter:
            niter = None
        return niter

    def read_magnetic_moment(self):
        magmom = None
        for line in open(self.label + '.out'):
            if line.find('Spin multiplicity') != -1:  # last one
                magmom = float(line.split(':')[-1].strip())
                if magmom < 0:
                    magmom += 1
                else:
                    magmom -= 1
        return magmom

    def read_dipole_moment(self):
        dipolemoment = []
        for line in open(self.label + '.out'):
            for component in ['1   1 0 0',
                              '1   0 1 0',
                              '1   0 0 1']:
                if line.find(component) != -1:
                    value = float(line.split(component)[1].split()[0])
                    value = value * Bohr
                    dipolemoment.append(value)
        if len(dipolemoment) == 0:
            if len(self.atoms) == 1:
                dipolemoment = [0.0, 0.0, 0.0]
            else:
                return None
        return np.array(dipolemoment)

    def read_energy(self):
        """Read Energy from nwchem output file."""
        text = open(self.label + '.out', 'r').read()
        lines = iter(text.split('\n'))

        # Energy:
        estring = 'Total '
        if self.parameters.xc == 'RHF':
            estring += 'SCF'
        elif self.parameters.xc == 'MP2':
            estring += 'MP2'
        else:
            estring += 'DFT'
        estring += ' energy'
        for line in lines:
            if line.find(estring) >= 0:
                energy = float(line.split()[-1])
        self.results['energy'] = energy * Hartree

        # All lines have been 'eaten' while iterating; loop from scratch.
        # (We could insert a break, but I (askhl) don't know if multiple
        # energies might be listed; then we would not get the last one.
        lines = text.split('\n')

        # Eigenstates
        spin = -1
        kpts = []
        for line in lines:
            if line.find('Molecular Orbital Analysis') >= 0:
                last_eps = -99999.0
                spin += 1
                kpts.append(KPoint(spin))
            if spin >= 0:
                if line.find('Vector') >= 0:
                    line = line.lower().replace('d', 'e')
                    line = line.replace('=', ' ')
                    word = line.split()
                    this_occ = float(word[3])
                    this_eps = float(word[5])
                    kpts[spin].f_n.append(this_occ)
                    kpts[spin].eps_n.append(this_eps)
                    if this_occ < 0.1 and this_eps < last_eps:
                        warn('HOMO above LUMO - if this is not an exicted ' +
                             'state - this might be introduced by levelshift.',
                             RuntimeWarning)
                    last_eps = this_eps
        self.kpts = kpts

    def read_forces(self):
        """Read Forces from nwchem output file."""
        file = open(self.label + '.out', 'r')
        lines = file.readlines()
        file.close()

        for i, line in enumerate(lines):
            if line.find('ENERGY GRADIENTS') >= 0:
                gradients = []
                for j in range(i + 4, i + 4 + len(self.atoms)):
                    word = lines[j].split()
                    gradients.append([float(word[k]) for k in range(5, 8)])

        self.results['forces'] = -np.array(gradients) * Hartree / Bohr

    def read_coordinates(self):
        """Read updated coordinates from nwchem output file."""
        file = open(self.label + '.out', 'r')
        lines = file.readlines()
        file.close()

        for i, line in enumerate(lines):
            if line.find('ENERGY GRADIENTS') >= 0:
                positions = []
                for j in range(i + 4, i + 4 + len(self.atoms)):
                    word = lines[j].split()
                    positions.append([float(word[k]) for k in range(2, 5)])

        self.atoms.set_positions(np.array(positions) * Bohr)

    def read_mos(self):
        """
        Read the molecular orbitals and molecular orbital energies
        The output can be requested by specification of the print keyword
            {'print': '\"final vectors analysis\" \"final vectors\"'}
        when constructing the calculator object.
        """
        orbitals = []
        orbital_coefficients = []
        orbital_coefficients_line = []
        filename = self.label + '.out'
        orb_number = None
        mo_read = False
        mo_init = False
        ev_number = 0
        for line in open(filename, 'r'):
            if 'Final MO vectors' in line:
                mo_read = True
                mo_init = False
                orb_number = None
                orbital_coefficients = []
                orbital_coefficients_line = []
                continue
            if mo_read:
                regex = (
                    r'^\s*(\d+)(\s+[+-]?\d+\.\d+)(\s+[+-]?\d+\.\d+)?'
                    r'(\s+[+-]?\d+\.\d+)?(\s+[+-]?\d+\.\d+)?'
                    r'(\s+[+-]?\d+\.\d+)?(\s+[+-]?\d+\.\d+)?'
                )
                match = re.search(regex, line)
                if match:
                    orb_number = int(match.group(1))
                    for i in range(2, 8):
                        if match.group(i):
                            coeff = float(match.group(i))
                            orbital_coefficients_line.append(coeff)
                    if mo_init:
                        orbital_coefficients[orb_number-1].extend(
                            orbital_coefficients_line
                        )
                    else:
                        orbital_coefficients.append(orbital_coefficients_line)
                    orbital_coefficients_line = []
                elif orb_number:
                    if orb_number == len(orbital_coefficients):
                        mo_init = True
                    if orb_number == len(orbital_coefficients[0]):
                        mo_read = False
                        continue
            if 'Vector' in line:
                regex = (
                    r'Vector\s+(\d+)\s+Occ=\s*([\w\.+-]+)\s+E=\s*([+-\.\w]+)'
                )
                match = re.search(regex, line)
                if match:
                    ev_number += 1
                    # for the case of geometry optimization output
                    if int(match.group(1)) < ev_number:
                        orbitals = []
                        ev_number = int(match.group(1))
                    orbitals.append({
                        'number': int(match.group(1)),
                        'occupation': float(re.sub('[dD]', 'E', match.group(2))),
                        'energy': float(re.sub('[dD]', 'E', match.group(3)))
                        })
        if len(orbital_coefficients) > 0:
            # this is to transpose the nested list
            mos = [[x[i] for x in orbital_coefficients]
                   for i in range(len(orbital_coefficients[0]))]
            for orbital in orbitals:
                orbital['coefficients'] = mos.pop(0)
            self.results['orbitals'] = orbitals

    def get_eigenvalues(self, kpt=0, spin=0):
        """Return eigenvalue array."""
        return np.array(self.kpts[spin].eps_n) * Hartree

    def get_occupation_numbers(self, kpt=0, spin=0):
        """Return occupation number array."""
        return self.kpts[spin].f_n

    def get_number_of_spins(self):
        """Return the number of spins in the calculation.

        Spin-paired calculations: 1, spin-polarized calculation: 2."""
        return len(self.kpts)

    def get_spin_polarized(self):
        """Is it a spin-polarized calculation?"""
        return len(self.kpts) == 2

    def get_mos(self, atoms):
        """ return eigenvectors and eigenvalues as matrices (numpy arrays) """
        orbital_coefficients = []
        eigen_energies = []
        for orbital in self.get_property('orbitals'):
            orbital_coefficients.append(orbital['coefficients'])
            eigen_energies.append(orbital['energy'])
        return [
            np.array(orbital_coefficients),
            np.diag(np.array(eigen_energies)*Hartree)
        ]<|MERGE_RESOLUTION|>--- conflicted
+++ resolved
@@ -21,14 +21,9 @@
         self.f_n = []
 
 
-<<<<<<< HEAD
 class NWChem(FileIOCalculator, EigenvalOccupationMixin):
-    implemented_properties = ['energy', 'forces', 'dipole', 'magmom']
-=======
-class NWChem(FileIOCalculator):
     implemented_properties = ['energy', 'forces', 'dipole', 'magmom',
                               'orbitals']
->>>>>>> 6f412677
     command = 'nwchem PREFIX.nw > PREFIX.out'
 
     default_parameters = dict(
