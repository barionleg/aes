"""colors.py - select how to color the atoms in the GUI."""
import numpy as np

import ase.gui.ui as ui
from ase.gui.i18n import _
from ase.gui.utils import get_magmoms


class ColorWindow:
    """A window for selecting how to color the atoms."""

    def __init__(self, gui):
        self.reset(gui)

    def reset(self, gui):
        """create a new color window"""
        self.win = ui.Window(_('Colors'), wmtype='utility')
        self.gui = gui
        self.win.add(ui.Label(_('Choose how the atoms are colored:')))
        values = ['jmol', 'tag', 'force', 'velocity',
                  'initial charge', 'magmom', 'neighbors']
        labels = [_('By atomic number, default "jmol" colors'),
                  _('By tag'),
                  _('By force'),
                  _('By velocity'),
                  _('By initial charge'),
                  _('By magnetic moment'),
                  _('By number of neighbors'), ]

        haveit = ['numbers', 'positions', 'forces', 'momenta',
                  'initial_charges', 'initial_magmoms']
        for key in self.gui.atoms.arrays:
            if key not in haveit:
                values.append(key)
                labels.append('By user-defined "{}"'.format(key))

        self.radio = ui.RadioButtons(labels, values, self.toggle,
                                     vertical=True)
        self.radio.value = gui.colormode
        self.win.add(self.radio)
        self.activate()
        self.label = ui.Label()
        self.win.add(self.label)

        if hasattr(self, 'mnmx'):
            self.win.add(self.cmaps)
            self.win.add(self.mnmx)

    def change_mnmx(self, mn=None, mx=None):
        """change min and/or max values for colormap"""
        if mn:
            self.mnmx[1].value = mn
        if mx:
            self.mnmx[3].value = mx
        mn, mx = self.mnmx[1].value, self.mnmx[3].value
        colorscale, _, _ = self.gui.colormode_data
        self.gui.colormode_data = colorscale, mn, mx
        self.gui.draw()

    def activate(self):
        images = self.gui.images
        atoms = self.gui.atoms
        radio = self.radio
        radio['tag'].active = atoms.has('tags')

        # XXX not sure how to deal with some images having forces,
        # and other images not.  Same goes for below quantities
        F = images.get_forces(atoms)
        radio['force'].active = F is not None
        radio['velocity'].active = atoms.has('momenta')
        radio['initial charge'].active = atoms.has('initial_charges')
        radio['magmom'].active = get_magmoms(atoms).any()
        radio['neighbors'].active = True

    def toggle(self, value):
        self.gui.colormode = value
        if value == 'jmol' or value == 'neighbors':
            if hasattr(self, 'mnmx'):
                "delete the min max fields by creating a new window"
                del self.mnmx
                del self.cmaps
                self.win.close()
                self.reset(self.gui)
            text = ''
        else:
            scalars = np.ma.array([self.gui.get_color_scalars(i)
                                   for i in range(len(self.gui.images))])
            mn = np.min(scalars)
            mx = np.max(scalars)
            self.gui.colormode_data = None, mn, mx

            # define all possible colormap names
            cmaps = ['default', 'old']
            try:
                import matplotlib as mpl
                cmaps += [
                    m.name for m in mpl.colormaps.values()
                    if not m.name.endswith("_r")]
            except ImportError:
                pass
            self.cmaps = [_('cmap:'),
                          ui.ComboBox(cmaps, cmaps, self.update_colormap),
                          _('N:'),
                          ui.SpinBox(26, 0, 100, 1, self.update_colormap)]
            self.update_colormap('default')

            try:
                unit = {'tag': '',
                        'force': 'eV/Ang',
                        'velocity': '(eV/amu)^(1/2)',
                        'charge': '|e|',
                        'initial charge': '|e|',
                        u'magmom': 'μB'}[value]
            except KeyError:
                unit = ''
            text = ''

            rng = mx - mn  # XXX what are optimal allowed range and steps ?
            self.mnmx = [_('min:'),
                         ui.SpinBox(mn, mn - 10 * rng, mx + rng, rng / 10.,
                                    self.change_mnmx, width=20),
                         _('max:'),
                         ui.SpinBox(mx, mn - 10 * rng, mx + rng, rng / 10.,
                                    self.change_mnmx, width=20),
                         _(unit)]
            self.win.close()
            self.reset(self.gui)

        self.label.text = text
        self.radio.value = value
        self.gui.draw()
        return text  # for testing

    def notify_atoms_changed(self):
        "Called by gui object when the atoms have changed."
        self.activate()
        mode = self.gui.colormode
        if not self.radio[mode].active:
            mode = 'jmol'
        self.toggle(mode)

    def update_colormap(self, cmap=None, N=26):
        "Called by gui object when colormap has changed"
        if cmap is None:
            cmap = self.cmaps[1].value
        if hasattr(self.cmaps[3], 'widget'):
            N = int(self.cmaps[3].value)

        colorscale, mn, mx = self.gui.colormode_data
        if cmap == 'default':
            colorscale = ['#{0:02X}80{0:02X}'.format(int(red))
                          for red in np.linspace(0, 250, N)]
        elif cmap == 'old':
            colorscale = ['#{0:02X}AA00'.format(int(red))
                          for red in np.linspace(0, 230, N)]
        else:
            try:
                import matplotlib
<<<<<<< HEAD
                mplcmap = matplotlib.colormaps.get_cmap(cmap)
=======
                import pylab as plt
                cmap = plt.cm.get_cmap(cmap)
>>>>>>> 0273bfbb
                colorscale = [matplotlib.colors.rgb2hex(c[:3]) for c in
                              mplcmap(np.linspace(0, 1, N))]
            except (ImportError, ValueError) as e:
                raise RuntimeError('Can not load colormap {0}: {1}'.format(
                    cmap, str(e)))

        if hasattr(self.cmaps[1], 'widget'):
            self.cmaps[1].value = cmap

        self.gui.colormode_data = colorscale, mn, mx
        self.gui.draw()<|MERGE_RESOLUTION|>--- conflicted
+++ resolved
@@ -156,12 +156,7 @@
         else:
             try:
                 import matplotlib
-<<<<<<< HEAD
                 mplcmap = matplotlib.colormaps.get_cmap(cmap)
-=======
-                import pylab as plt
-                cmap = plt.cm.get_cmap(cmap)
->>>>>>> 0273bfbb
                 colorscale = [matplotlib.colors.rgb2hex(c[:3]) for c in
                               mplcmap(np.linspace(0, 1, N))]
             except (ImportError, ValueError) as e:
