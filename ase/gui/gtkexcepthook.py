from __future__ import print_function
# vim: sw=4 ts=4:
#
# (c) 2003 Gustavo J A M Carneiro gjc at inescporto.pt
#     2004-2005 Filip Van Raemdonck
#
# http://www.daa.com.au/pipermail/pygtk/2003-August/005775.html
# Message-ID: <1062087716.1196.5.camel@emperor.homelinux.net>
#     "The license is whatever you want."
#
# This file was downloaded from http://www.sysfs.be/downloads/
# Minor adaptions 2009 by Martin Renold:
# - let KeyboardInterrupt through
# - print traceback to stderr before showing the dialog
# - nonzero exit code when hitting the "quit" button
# - suppress more dialogs while one is already active
# see also http://faq.pygtk.org/index.py?req=show&file=faq20.010.htp
# (The license is still whatever you want.)

import inspect, linecache, pydoc, sys, traceback
from io import StringIO
from gettext import gettext as _
from smtplib import SMTP

import pygtk
pygtk.require ('2.0')
import gtk, pango

def analyse_simple (exctyp, value, tb):
        trace = StringIO()
        traceback.print_exception (exctyp, value, tb, None, trace)
        return trace

def lookup (name, frame, lcls):
<<<<<<< HEAD
	'''Find the value for a given name in the given frame'''
	if name in lcls:
		return 'local', lcls[name]
	elif name in frame.f_globals:
		return 'global', frame.f_globals[name]
	elif '__builtins__' in frame.f_globals:
		builtins = frame.f_globals['__builtins__']
		if isinstance(builtins, dict):
			if name in builtins:
				return 'builtin', builtins[name]
		else:
			if hasattr (builtins, name):
				return 'builtin', getattr (builtins, name)
	return None, []

def analyse (exctyp, value, tb):
	import tokenize, keyword

	trace = StringIO()
	nlines = 3
	frecs = inspect.getinnerframes (tb, nlines)
	trace.write ('Traceback (most recent call last):\n')
	for frame, fname, lineno, funcname, context, cindex in frecs:
		trace.write ('  File "%s", line %d, ' % (fname, lineno))
		args, varargs, varkw, lcls = inspect.getargvalues (frame)

		def readline (lno=[lineno], *args):
			if args: print(args)
			try: return linecache.getline (fname, lno[0])
			finally: lno[0] += 1
		all, prev, name, scope = {}, None, '', None
		for ttype, tstr, stup, etup, line in tokenize.generate_tokens (readline):
			if ttype == tokenize.NAME and tstr not in keyword.kwlist:
				if name:
					if name[-1] == '.':
						try:
							val = getattr (prev, tstr)
						except AttributeError:
							# XXX skip the rest of this identifier only
							break
						name += tstr
				else:
					assert not name and not scope
					scope, val = lookup (tstr, frame, lcls)
					name = tstr
				if hasattr(val, "shape") and len(val):
					prev = val
				elif val:
					prev = val
				#print '  found', scope, 'name', name, 'val', val, 'in', prev, 'for token', tstr
			elif tstr == '.':
				if prev:
					name += '.'
			else:
				if name:
					all[name] = (scope, prev)
				prev, name, scope = None, '', None
				if ttype == tokenize.NEWLINE:
					break

		trace.write (funcname +
		  inspect.formatargvalues (args, varargs, varkw, lcls, formatvalue=lambda v: '=' + pydoc.text.repr (v)) + '\n')
		trace.write (''.join (['    ' + x.replace ('\t', '  ') for x in [a for a in context if a.strip()]]))
		if len (all):
			trace.write ('  variables: %s\n' % str (all))

	trace.write ('%s: %s' % (exctyp.__name__, value))
	return trace
=======
        '''Find the value for a given name in the given frame'''
        if name in lcls:
                return 'local', lcls[name]
        elif name in frame.f_globals:
                return 'global', frame.f_globals[name]
        elif '__builtins__' in frame.f_globals:
                builtins = frame.f_globals['__builtins__']
                if type (builtins) is dict:
                        if name in builtins:
                                return 'builtin', builtins[name]
                else:
                        if hasattr (builtins, name):
                                return 'builtin', getattr (builtins, name)
        return None, []

def analyse (exctyp, value, tb):
        import tokenize, keyword

        trace = StringIO()
        nlines = 3
        frecs = inspect.getinnerframes (tb, nlines)
        trace.write ('Traceback (most recent call last):\n')
        for frame, fname, lineno, funcname, context, cindex in frecs:
                trace.write ('  File "%s", line %d, ' % (fname, lineno))
                args, varargs, varkw, lcls = inspect.getargvalues (frame)

                def readline (lno=[lineno], *args):
                        if args: print args
                        try: return linecache.getline (fname, lno[0])
                        finally: lno[0] += 1
                all, prev, name, scope = {}, None, '', None
                for ttype, tstr, stup, etup, line in tokenize.generate_tokens (readline):
                        if ttype == tokenize.NAME and tstr not in keyword.kwlist:
                                if name:
                                        if name[-1] == '.':
                                                try:
                                                        val = getattr (prev, tstr)
                                                except AttributeError:
                                                        # XXX skip the rest of this identifier only
                                                        break
                                                name += tstr
                                else:
                                        assert not name and not scope
                                        scope, val = lookup (tstr, frame, lcls)
                                        name = tstr
                                if hasattr(val, "shape") and len(val):
                                        prev = val
                                elif val:
                                        prev = val
                                #print '  found', scope, 'name', name, 'val', val, 'in', prev, 'for token', tstr
                        elif tstr == '.':
                                if prev:
                                        name += '.'
                        else:
                                if name:
                                        all[name] = (scope, prev)
                                prev, name, scope = None, '', None
                                if ttype == tokenize.NEWLINE:
                                        break

                trace.write (funcname +
                  inspect.formatargvalues (args, varargs, varkw, lcls, formatvalue=lambda v: '=' + pydoc.text.repr (v)) + '\n')
                trace.write (''.join (['    ' + x.replace ('\t', '  ') for x in filter (lambda a: a.strip(), context)]))
                if len (all):
                        trace.write ('  variables: %s\n' % str (all))

        trace.write ('%s: %s' % (exctyp.__name__, value))
        return trace
>>>>>>> 2c61df73

def _info (exctyp, value, tb):
        global exception_dialog_active
        if exctyp is KeyboardInterrupt:
                return original_excepthook(exctyp, value, tb)
        sys.stderr.write(analyse_simple (exctyp, value, tb).getvalue())
        if exception_dialog_active:
                return

        gtk.gdk.pointer_ungrab()
        gtk.gdk.keyboard_ungrab()

        exception_dialog_active = True
        trace = None
        dialog = gtk.MessageDialog (parent=None, flags=0, type=gtk.MESSAGE_WARNING, buttons=gtk.BUTTONS_NONE)
        dialog.set_title(_("Bug Detected"))
        if gtk.check_version (2, 4, 0) is not None:
                dialog.set_has_separator (False)

        primary = "<big><b>%s</b></big>" % _("A programming error has been "
                                             "detected.")
        primary += '\n\n<span color="red">'+str(value)+'</span>'
        secondary = _("It probably isn't fatal, but the details should be "
                      "reported to the developers nonetheless.")

        try:
                setsec = dialog.format_secondary_text
        except AttributeError:
                raise
                dialog.vbox.get_children()[0].get_children()[1].set_markup ('%s\n\n%s' % (primary, secondary))
                #lbl.set_property ("use-markup", True)
        else:
                del setsec
                dialog.set_markup (primary)
                dialog.format_secondary_text (secondary)

        try:
                email = feedback
                dialog.add_button(_("Report..."), 3)
        except NameError:
                # could ask for an email address instead...
                pass
        dialog.add_button (_("Details..."), 2)
        dialog.add_button (gtk.STOCK_CLOSE, gtk.RESPONSE_CLOSE)
        dialog.add_button (gtk.STOCK_QUIT, 1)

        while True:
                resp = dialog.run()
                if resp == 3:
                        if trace == None:
                                trace = analyse (exctyp, value, tb)

                        # TODO: prettyprint, deal with problems in sending feedback, &tc
                        try:
                                server = smtphost
                        except NameError:
                                server = 'localhost'

                        message = _('From: buggy_application"\nTo: bad_programmer\nSubject: Exception feedback\n\n%s') % trace.getvalue()

                        s = SMTP()
                        s.connect (server)
                        s.sendmail (email, (email,), message)
                        s.quit()
                        break

                elif resp == 2:
                        if trace == None:
                                trace = analyse (exctyp, value, tb)

                        # Show details...
                        details = gtk.Dialog (_("Bug Details"), dialog,
                          gtk.DIALOG_MODAL | gtk.DIALOG_DESTROY_WITH_PARENT,
                          (gtk.STOCK_CLOSE, gtk.RESPONSE_CLOSE, ))
                        details.set_property ("has-separator", False)

                        textview = gtk.TextView(); textview.show()
                        textview.set_editable (False)
                        textview.modify_font (pango.FontDescription ("Monospace"))

                        sw = gtk.ScrolledWindow(); sw.show()
                        sw.set_policy (gtk.POLICY_AUTOMATIC, gtk.POLICY_AUTOMATIC)
                        sw.add (textview)
                        details.vbox.add (sw)
                        textbuffer = textview.get_buffer()
                        textbuffer.set_text (trace.getvalue())

                        monitor = gtk.gdk.screen_get_default ().get_monitor_at_window (dialog.window)
                        area = gtk.gdk.screen_get_default ().get_monitor_geometry (monitor)
                        try:
                                w = area.width // 1.6
                                h = area.height // 1.6
                        except SyntaxError:
                                # python < 2.2
                                w = area.width / 1.6
                                h = area.height / 1.6
                        details.set_default_size (int (w), int (h))

                        details.run()
                        details.destroy()

                elif resp == 1 and gtk.main_level() > 0:
                        #gtk.main_quit() - why...? Exit code 0 is bad for IDEs.
                        sys.exit(1)
                        break
                else:
                        break

        dialog.destroy()
        exception_dialog_active = False

original_excepthook = sys.excepthook
sys.excepthook = _info
exception_dialog_active = False

if __name__ == '__main__':
        class X (object):
                pass
        x = X()
        x.y = 'Test'
        x.z = x
        w = ' e'
        #feedback = 'developer@bigcorp.comp'
        #smtphost = 'mx.bigcorp.comp'
        1, x.z.y, f, w
        raise Exception (x.z.y + w)<|MERGE_RESOLUTION|>--- conflicted
+++ resolved
@@ -32,76 +32,6 @@
         return trace
 
 def lookup (name, frame, lcls):
-<<<<<<< HEAD
-	'''Find the value for a given name in the given frame'''
-	if name in lcls:
-		return 'local', lcls[name]
-	elif name in frame.f_globals:
-		return 'global', frame.f_globals[name]
-	elif '__builtins__' in frame.f_globals:
-		builtins = frame.f_globals['__builtins__']
-		if isinstance(builtins, dict):
-			if name in builtins:
-				return 'builtin', builtins[name]
-		else:
-			if hasattr (builtins, name):
-				return 'builtin', getattr (builtins, name)
-	return None, []
-
-def analyse (exctyp, value, tb):
-	import tokenize, keyword
-
-	trace = StringIO()
-	nlines = 3
-	frecs = inspect.getinnerframes (tb, nlines)
-	trace.write ('Traceback (most recent call last):\n')
-	for frame, fname, lineno, funcname, context, cindex in frecs:
-		trace.write ('  File "%s", line %d, ' % (fname, lineno))
-		args, varargs, varkw, lcls = inspect.getargvalues (frame)
-
-		def readline (lno=[lineno], *args):
-			if args: print(args)
-			try: return linecache.getline (fname, lno[0])
-			finally: lno[0] += 1
-		all, prev, name, scope = {}, None, '', None
-		for ttype, tstr, stup, etup, line in tokenize.generate_tokens (readline):
-			if ttype == tokenize.NAME and tstr not in keyword.kwlist:
-				if name:
-					if name[-1] == '.':
-						try:
-							val = getattr (prev, tstr)
-						except AttributeError:
-							# XXX skip the rest of this identifier only
-							break
-						name += tstr
-				else:
-					assert not name and not scope
-					scope, val = lookup (tstr, frame, lcls)
-					name = tstr
-				if hasattr(val, "shape") and len(val):
-					prev = val
-				elif val:
-					prev = val
-				#print '  found', scope, 'name', name, 'val', val, 'in', prev, 'for token', tstr
-			elif tstr == '.':
-				if prev:
-					name += '.'
-			else:
-				if name:
-					all[name] = (scope, prev)
-				prev, name, scope = None, '', None
-				if ttype == tokenize.NEWLINE:
-					break
-
-		trace.write (funcname +
-		  inspect.formatargvalues (args, varargs, varkw, lcls, formatvalue=lambda v: '=' + pydoc.text.repr (v)) + '\n')
-		trace.write (''.join (['    ' + x.replace ('\t', '  ') for x in [a for a in context if a.strip()]]))
-		if len (all):
-			trace.write ('  variables: %s\n' % str (all))
-
-	trace.write ('%s: %s' % (exctyp.__name__, value))
-	return trace
-=======
         '''Find the value for a given name in the given frame'''
         if name in lcls:
                 return 'local', lcls[name]
@@ -109,7 +39,7 @@
                 return 'global', frame.f_globals[name]
         elif '__builtins__' in frame.f_globals:
                 builtins = frame.f_globals['__builtins__']
-                if type (builtins) is dict:
+                if isinstance(builtins, dict):
                         if name in builtins:
                                 return 'builtin', builtins[name]
                 else:
@@ -129,7 +59,7 @@
                 args, varargs, varkw, lcls = inspect.getargvalues (frame)
 
                 def readline (lno=[lineno], *args):
-                        if args: print args
+                        if args: print(args)
                         try: return linecache.getline (fname, lno[0])
                         finally: lno[0] += 1
                 all, prev, name, scope = {}, None, '', None
@@ -164,13 +94,12 @@
 
                 trace.write (funcname +
                   inspect.formatargvalues (args, varargs, varkw, lcls, formatvalue=lambda v: '=' + pydoc.text.repr (v)) + '\n')
-                trace.write (''.join (['    ' + x.replace ('\t', '  ') for x in filter (lambda a: a.strip(), context)]))
+                trace.write (''.join (['    ' + x.replace ('\t', '  ') for x in [a for a in context if a.strip()]]))
                 if len (all):
                         trace.write ('  variables: %s\n' % str (all))
 
         trace.write ('%s: %s' % (exctyp.__name__, value))
         return trace
->>>>>>> 2c61df73
 
 def _info (exctyp, value, tb):
         global exception_dialog_active
