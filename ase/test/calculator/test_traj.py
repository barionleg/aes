import pytest

from ase.io import read, write
from ase.build import molecule
from ase.test.factories import ObsoleteFactoryWrapper

parameters = {
    'aims': dict(sc_accuracy_rho=5.e-3, sc_accuracy_forces=1e-4, xc='LDA',
                 kpts=(1, 1, 1)),
    'crystal': dict(basis='sto-3g'),
    'gamess_us': dict(label='test_traj'),
    #'elk': dict(tasks=0, rgkmax=5.0, epsengy=1.0, epspot=1.0, tforce=True,
    #            pbc=True),
<<<<<<< HEAD
    'vasp': dict(xc='LDA'),
=======
    'Psi4': {},
>>>>>>> 92de8d15
}

calc = pytest.mark.calculator


@calc('gpaw',
      mode='lcao',
      basis='sz(dzp)',
      marks=pytest.mark.filterwarnings('ignore:The keyword'))
# Deprecated keyword, remove this once things are resolved
<<<<<<< HEAD
@calc('abinit', 'cp2k', 'emt', 'psi4')
def test_h2_traj(factory):
=======
@calc('abinit', 'cp2k', 'emt')
@calc('vasp', xc='lda', prec='low')
def test_h2_traj(factory, testdir):
>>>>>>> 92de8d15
    run(factory)


@pytest.mark.parametrize('name', sorted(parameters))
def test_h2_traj_old(name, testdir):
    factory = ObsoleteFactoryWrapper(name)
    run(factory)


def run(factory):
    name = factory.name
    par = parameters.get(name, {})
    h2 = molecule('H2')
    h2.center(vacuum=2.0)
    h2.pbc = True
    h2.calc = factory.calc(**par)
    e = h2.get_potential_energy()
    assert not h2.calc.calculation_required(h2, ['energy'])
    f = h2.get_forces()
    assert not h2.calc.calculation_required(h2, ['energy', 'forces'])
    write('h2.traj', h2)
    h2 = read('h2.traj')
    assert abs(e - h2.get_potential_energy()) < 1e-12
    assert abs(f - h2.get_forces()).max() < 1e-12<|MERGE_RESOLUTION|>--- conflicted
+++ resolved
@@ -11,11 +11,8 @@
     'gamess_us': dict(label='test_traj'),
     #'elk': dict(tasks=0, rgkmax=5.0, epsengy=1.0, epspot=1.0, tforce=True,
     #            pbc=True),
-<<<<<<< HEAD
     'vasp': dict(xc='LDA'),
-=======
     'Psi4': {},
->>>>>>> 92de8d15
 }
 
 calc = pytest.mark.calculator
@@ -26,14 +23,9 @@
       basis='sz(dzp)',
       marks=pytest.mark.filterwarnings('ignore:The keyword'))
 # Deprecated keyword, remove this once things are resolved
-<<<<<<< HEAD
 @calc('abinit', 'cp2k', 'emt', 'psi4')
-def test_h2_traj(factory):
-=======
-@calc('abinit', 'cp2k', 'emt')
 @calc('vasp', xc='lda', prec='low')
 def test_h2_traj(factory, testdir):
->>>>>>> 92de8d15
     run(factory)
 
 
