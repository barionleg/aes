--- conflicted
+++ resolved
@@ -310,7 +310,6 @@
     constraints = property(_get_constraints, set_constraint, _del_constraints,
                            'Constraints of the atoms.')
 
-<<<<<<< HEAD
     def get_topology(self, persistent=False):
         '''Allows attacing topology information to the atoms object'''
         if not persistent:
@@ -346,10 +345,7 @@
     topology = property(_get_persistent_topology, set_topology,
                         _del_topology, doc='handles topology information of atoms')
 
-    def set_cell(self, cell, scale_atoms=False):
-=======
     def set_cell(self, cell, scale_atoms=False, apply_constraint=True):
->>>>>>> 8b5d59b3
         """Set unit cell vectors.
 
         Parameters:
