--- conflicted
+++ resolved
@@ -6,20 +6,15 @@
 4. Run the evaluation routine
 """
 import os
-<<<<<<< HEAD
 import json
 from ase.ce import BulkSpacegroup, GenerateStructures, CorrFunction
+from ase.db import connect
 from ase.test.cluster_expansion.reference_corr_funcs import all_cf
 
 # If this is True, the JSON file containing the correlation functions
 # Used to check consistency of the reference functions is updated
 # This should normally be False
 update_reference_file = False
-
-=======
-from ase.ce import BulkSpacegroup, GenerateStructures, CorrFunction
-from ase.db import connect
->>>>>>> 7d773aff
 
 def test_spgroup_217():
     """Test the initialization of spacegroup 217."""
@@ -65,11 +60,8 @@
 
 def test_grouped_basis_with_large_dist():
     # Test with grouped basis with a supercell
-<<<<<<< HEAD
     db_name = "test_spacegroup.db"
     tol = 1E-9
-=======
-    db_name = "test.db"
 
     # ---------------------------------- #
     # 2 grouped_basis                    #
@@ -107,7 +99,6 @@
     # ---------------------------------- #
     # initial_pool + probe_structures    #
     # ---------------------------------- #
->>>>>>> 7d773aff
     bsg = BulkSpacegroup(basis_elements=[['O', 'X'], ['O', 'X'],
                                          ['O', 'X'], ['Ta']],
                          basis=[(0., 0., 0.),
@@ -158,17 +149,14 @@
         kvp = atoms.info['key_value_pairs']
         cf = corrfunc.get_cf(atoms, return_type='dict')
         for key, value in cf.items():
-            assert kvp[key] - value < 1E-6
-    os.remove(db_name)
-
-<<<<<<< HEAD
-=======
+            assert kvp[key] - value < tol
+    os.remove(db_name)
+
     # ---------------------------------- #
     # 2 grouped_basis + background atoms #
     # ---------------------------------- #
     # initial_pool + probe_structures    #
     # ---------------------------------- #
->>>>>>> 7d773aff
 
     bsg = BulkSpacegroup(basis_elements=[['O', 'X'], ['Ta'], ['O', 'X'],
                                          ['O', 'X']],
@@ -190,51 +178,6 @@
     assert bsg.spin_dict == {'O': 1.0, 'X': -1.0}
     assert bsg.basis_elements == [['O', 'X'], ['O', 'X'], ['O', 'X']]
     assert len(bsg.basis_functions) == 1
-<<<<<<< HEAD
-
-    atoms = bsg.atoms.copy()
-    indx_to_X = [0, 4, 8, 12, 16]
-    for indx in indx_to_X:
-        atoms[indx].symbol = "X"
-    corr = CorrFunction(bsg)
-    cf = corr.get_cf(atoms)
-    if update_reference_file:
-        all_cf["Ta_O_X_ungrouped"] = cf
-    for key in cf.keys():
-        assert abs(cf[key] - all_cf["Ta_O_X_ungrouped"][key]) < tol
-
-    os.remove(db_name)
-
-    bsg = BulkSpacegroup(basis_elements=[['Li', 'X', 'V'], ['Li', 'X', 'V'],
-                                         ['O', 'F']],
-                         basis=[(0.00, 0.00, 0.00),
-                                (1./3, 2./3, 0.00),
-                                (1./3, 0.00, 0.25)],
-                         spacegroup=167,
-                         cellpar=[5.123, 5.123, 13.005, 90., 90., 120.],
-                         size=[1, 1, 1],
-                         conc_args={"conc_ratio_min_1": [[0, 2, 1], [2, 1]],
-                                    "conc_ratio_max_1": [[2, 0, 1], [2, 1]]},
-                         db_name=db_name,
-                         grouped_basis=[[0, 1], [2]],
-                         max_cluster_size=2,
-                         max_cluster_dist=5.0)
-    assert bsg.unique_elements == ['F', 'Li', 'O', 'V', 'X']
-    assert bsg.spin_dict == {'F': 2.0, 'Li': -2.0, 'O': 1.0, 'V': -1.0, 'X': 0}
-    assert len(bsg.basis_functions) == 4
-
-    atoms = bsg.atoms.copy()
-    indx_to_X = [6, 33, 8, 35]
-    for indx in indx_to_X:
-        atoms[indx].symbol = "X"
-    corr = CorrFunction(bsg)
-    cf = corr.get_cf(atoms)
-    if update_reference_file:
-        all_cf["Li_X_V_O_F"] = cf
-    for key in cf.keys():
-        assert abs(cf[key] - all_cf["Li_X_V_O_F"][key]) < tol
-
-=======
     assert bsg.num_grouped_basis == 1
     assert len(bsg.index_by_grouped_basis) == 1
     assert bsg.num_grouped_elements == 2
@@ -256,9 +199,50 @@
         kvp = atoms.info['key_value_pairs']
         cf = corrfunc.get_cf(atoms, return_type='dict')
         for key, value in cf.items():
-            assert kvp[key] - value < 1E-6
-
->>>>>>> 7d773aff
+            assert kvp[key] - value < tol
+
+    atoms = bsg.atoms.copy()
+    indx_to_X = [0, 4, 8, 12, 16]
+    for indx in indx_to_X:
+        atoms[indx].symbol = "X"
+    corr = CorrFunction(bsg)
+    cf = corr.get_cf(atoms)
+    if update_reference_file:
+        all_cf["Ta_O_X_ungrouped"] = cf
+    for key in cf.keys():
+        assert abs(cf[key] - all_cf["Ta_O_X_ungrouped"][key]) < tol
+
+    os.remove(db_name)
+
+    bsg = BulkSpacegroup(basis_elements=[['Li', 'X', 'V'], ['Li', 'X', 'V'],
+                                         ['O', 'F']],
+                         basis=[(0.00, 0.00, 0.00),
+                                (1./3, 2./3, 0.00),
+                                (1./3, 0.00, 0.25)],
+                         spacegroup=167,
+                         cellpar=[5.123, 5.123, 13.005, 90., 90., 120.],
+                         size=[1, 1, 1],
+                         conc_args={"conc_ratio_min_1": [[0, 2, 1], [2, 1]],
+                                    "conc_ratio_max_1": [[2, 0, 1], [2, 1]]},
+                         db_name=db_name,
+                         grouped_basis=[[0, 1], [2]],
+                         max_cluster_size=2,
+                         max_cluster_dist=5.0)
+    assert bsg.unique_elements == ['F', 'Li', 'O', 'V', 'X']
+    assert bsg.spin_dict == {'F': 2.0, 'Li': -2.0, 'O': 1.0, 'V': -1.0, 'X': 0}
+    assert len(bsg.basis_functions) == 4
+
+    atoms = bsg.atoms.copy()
+    indx_to_X = [6, 33, 8, 35]
+    for indx in indx_to_X:
+        atoms[indx].symbol = "X"
+    corr = CorrFunction(bsg)
+    cf = corr.get_cf(atoms)
+    if update_reference_file:
+        all_cf["Li_X_V_O_F"] = cf
+    for key in cf.keys():
+        assert abs(cf[key] - all_cf["Li_X_V_O_F"][key]) < tol
+
     os.remove(db_name)
 
 
@@ -273,7 +257,7 @@
 test_grouped_basis_with_large_dist()
 
 if update_reference_file:
-    print ("Updating the reference correlation function file")
-    print ("This should normally not be done.")
+    print("Updating the reference correlation function file")
+    print("This should normally not be done.")
     with open("reference_corr_funcs.py", 'w') as outfile:
         json.dump(all_cf, outfile, indent=2, separators=(',', ': '))