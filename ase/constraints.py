--- conflicted
+++ resolved
@@ -853,14 +853,8 @@
             new[self.index],
         )
 
-<<<<<<< HEAD
-    def __repr__(self):
-        return f'FixCartesian(a={self.index.tolist()}, '\
-            f'mask={list(self.mask)})'
-=======
     def adjust_forces(self, atoms: Atoms, forces):
         forces[self.index] *= ~self.mask[None, :]
->>>>>>> 826acc31
 
     def todict(self):
         return {'name': 'FixCartesian',
