--- conflicted
+++ resolved
@@ -548,17 +548,6 @@
             for v2 in candidate_vecs[1]:
                 if ( np.allclose(v1,v2, atol=1E-3) ):
                     continue
-<<<<<<< HEAD
-                for k in range(3):
-                    if ( np.abs(lengths[l]-ref_vec_lengths[k]) < self.position_tolerance ):
-                        candidate_vecs[k].append(new_sc_pos[l,:])
-
-            # Check angles
-            refined_candidate_list = [[],[],[]]
-            for v1 in candidate_vecs[0]:
-                for v2 in candidate_vecs[1]:
-                    if ( np.allclose(v1,v2, atol=1E-3) ):
-=======
                 v1len = np.sqrt( np.sum(v1**2) )
                 v2len = np.sqrt( np.sum(v2**2) )
                 angle12 = np.arccos( v1.dot(v2)/(v1len*v2len) )
@@ -566,7 +555,6 @@
                     angle12 = np.pi-angle12
                 for v3 in candidate_vecs[2]:
                     if ( np.allclose(v1,v3, atol=1E-3) or np.allclose(v2,v3, atol=1E-3) ):
->>>>>>> e43ad8bb
                         continue
                     v3len = np.sqrt( np.sum(v3**2) )
                     angle13 = np.arccos( v1.dot(v3)/(v1len*v3len) )
