--- conflicted
+++ resolved
@@ -73,12 +73,6 @@
     # Make sure that we cannot insert a Numpy integer types into
     # a float array
     with must_raise(ValueError):
-<<<<<<< HEAD
-        db.write(atoms, external_tables={"insert_tab": {"rate": np.int32(1.0)}})
-    
-    with must_raise(ValueError):
-        db.write(atoms, external_tables={"insert_tab": {"rate": np.int64(1.0)}})
-=======
         db.write(
             atoms, external_tables={
                 "insert_tab": {
@@ -89,7 +83,6 @@
             atoms, external_tables={
                 "insert_tab": {
                     "rate": np.int64(1.0)}})
->>>>>>> 4c3686d0
 
     # Create a new table should have INTEGER types
     db.write(atoms, external_tables={"integer_tab": {"rate": 1}})
@@ -100,12 +93,6 @@
 
     # Make sure that we cannot insert float
     with must_raise(ValueError):
-<<<<<<< HEAD
-        db.write(atoms, external_tables={"integer_tab": {"rate": np.float32(1)}})
-
-    with must_raise(ValueError):
-        db.write(atoms, external_tables={"integer_tab": {"rate": np.float64(1)}})
-=======
         db.write(
             atoms, external_tables={
                 "integer_tab": {
@@ -116,7 +103,6 @@
             atoms, external_tables={
                 "integer_tab": {
                     "rate": np.float64(1)}})
->>>>>>> 4c3686d0
 
     # Make sure that ValueError is raised with mixed datatypes
     with must_raise(ValueError):
