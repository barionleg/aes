--- conflicted
+++ resolved
@@ -780,7 +780,7 @@
     """Constraint object for fixing multiple internal coordinates.
 
     Allows fixing bonds, angles, and dihedrals as well as linear combinations
-    of bond lengths (bondcombos)..
+    of bond lengths (bondcombos).
     Please provide angular units in degrees using angles_deg and
     dihedrals_deg.
     """
@@ -1059,30 +1059,19 @@
                                                      *self.indices)
 
     class FixAngle(FixInternalsBase):
-<<<<<<< HEAD
         """Constraint subobject for fixing an angle within FixInternals.
 
         Convergence is potentially problematic for angles very close to
         0 or 180 degrees as there is a singularity in the Cartesian derivative.
         Fixing planar angles is therefore not supported at the moment.
-=======
-        """Constraint object for fixing an angle within
-        FixInternals using the SHAKE algorithm.
-
-        SHAKE convergence is potentially problematic for angles very close to
-        0 or 180 degrees as there is a singularity in the Cartesian derivative.
->>>>>>> e1443e7c
         """
         def __init__(self, targetvalue, indices, masses, cell, pbc):
             """Fix atom movement to construct a constant angle."""
             indices = [list(indices) + [1.]]  # angle definition with coef 1.
-<<<<<<< HEAD
             if (targetvalue > 179.).any():
                 warn_msg = ('FixInternals: Fixed angle is almost planar. '
                             + 'The algorithm may be unstable.')
                 warn(RuntimeWarning(warn_msg))
-=======
->>>>>>> e1443e7c
             super().__init__(targetvalue, indices, masses, cell=cell, pbc=pbc)
 
         def gather_vectors(self, pos):
@@ -1109,19 +1098,10 @@
             return 'FixAngle({}, {})'.format(self.targetvalue, *self.indices)
 
     class FixDihedral(FixInternalsBase):
-<<<<<<< HEAD
         """Constraint subobject for fixing a dihedral angle within FixInternals.
 
         A dihedral becomes undefined when at least one of the inner two angles
         becomes planar. Make sure to avoid this situation.
-=======
-        """Constraint object for fixing a dihedral angle using
-        the SHAKE algorithm. This one allows also other constraints.
-
-        SHAKE convergence is potentially problematic for near-undefined
-        dihedral angles (i.e. when one of the two angles a012 or a123
-        approaches 0 or 180 degrees).
->>>>>>> e1443e7c
         """
         def __init__(self, targetvalue, indices, masses, cell, pbc):
             indices = [list(indices) + [1.]]  # dihedral def. with coef 1.
@@ -1137,14 +1117,10 @@
             v0, v1, v2 = self.gather_vectors(pos)
             derivs = get_dihedrals_derivatives(v0, v1, v2, cell=self.cell,
                                                pbc=self.pbc)
-<<<<<<< HEAD
             return self.finalize_jacobian(pos, len(v0), 4, derivs)
 
         def setup_jacobian(self, pos):
             self.jacobian = self.get_jacobian(pos)
-=======
-            self.finalize_jacobian(pos, len(v0), 4, derivs)
->>>>>>> e1443e7c
 
         def adjust_positions(self, oldpos, newpos):
             v0, v1, v2 = self.gather_vectors(newpos)
