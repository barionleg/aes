--- conflicted
+++ resolved
@@ -1,3 +1,4 @@
+# flake8: noqa
 # Copyright (C) 2003  CAMP
 # Please see the accompanying LICENSE file for further information.
 
@@ -5,123 +6,104 @@
 Quasi-Newton algorithm
 """
 
-from ase.optimize.optimize import Optimizer
-from numpy.linalg import eigh
+__docformat__ = 'reStructuredText'
 
 import time
 import numpy as np
 from ase.parallel import paropen
-from ase.io.jsonio import read_json, write_json
-
-
-def f(lamda, Gbar, b, radius):
-    b1 = b - lamda
-    g = radius**2 - np.dot(Gbar / b1, Gbar / b1)
-    return g
-
-
-def scale_radius_energy(f, r):
-    scale = 1.0
-
-    if f < 0.01:
-        scale *= 1.4
-    if f < 0.05:
-        scale *= 1.4
-    if f < 0.10:
-        scale *= 1.4
-    if f < 0.40:
-        scale *= 1.4
-
-    if f > 0.5:
-        scale *= 1. / 1.4
-    if f > 0.7:
-        scale *= 1. / 1.4
-    if f > 1.0:
-        scale *= 1. / 1.4
-
-    return scale
-
-
-def scale_radius_force(f, r):
-    scale = 1.0
-    g = abs(f - 1)
-    if g < 0.01:
-        scale *= 1.4
-    if g < 0.05:
-        scale *= 1.4
-    if g < 0.10:
-        scale *= 1.4
-    if g < 0.40:
-        scale *= 1.4
-
-    if g > 0.5:
-        scale *= 1. / 1.4
-    if g > 0.7:
-        scale *= 1. / 1.4
-    if g > 1.0:
-        scale *= 1. / 1.4
-
-    return scale
-
-
-def find_lamda(upperlimit, Gbar, b, radius):
-    lowerlimit = upperlimit
-    step = 0.1
-    while f(lowerlimit, Gbar, b, radius) < 0:
-        lowerlimit -= step
-
-    converged = False
-
-    while not converged:
-
-        midt = (upperlimit + lowerlimit) / 2.
-        lamda = midt
-        fmidt = f(midt, Gbar, b, radius)
-        fupper = f(upperlimit, Gbar, b, radius)
-
-<<<<<<< HEAD
-        if fupper * fmidt < 0:
-            lowerlimit = midt
-        else:
-            upperlimit = midt
-
-        if abs(upperlimit - lowerlimit) < 1e-6:
-            converged = True
-=======
->>>>>>> 8cc8613d
-
-    return lamda
-
-
-def get_hessian_inertia(eigenvalues):
-    # return number of negative modes
-    n = 0
-    print('eigenvalues ', eigenvalues[0], eigenvalues[1], eigenvalues[2])
-    while eigenvalues[n] < 0:
-        n += 1
-    return n
+
+
+def f(lamda,Gbar,b,radius):
+        b1 = b - lamda
+        g = radius**2 - np.dot(Gbar/b1, Gbar/b1)
+        return g
+
+
+
+def scale_radius_energy(f,r):
+        scale = 1.0
+#       if(r<=0.01):
+#               return scale
+
+        if f<0.01: scale*=1.4
+        if f<0.05: scale*=1.4
+        if f<0.10: scale*=1.4
+        if f<0.40: scale*=1.4
+
+        if f>0.5: scale *= 1./1.4
+        if f>0.7: scale *= 1./1.4
+        if f>1.0: scale *= 1./1.4
+
+        return scale
+
+def scale_radius_force(f,r):
+        scale = 1.0
+#       if(r<=0.01):
+#               return scale
+        g = abs(f -1)
+        if g<0.01: scale*=1.4
+        if g<0.05: scale*=1.4
+        if g<0.10: scale*=1.4
+        if g<0.40: scale*=1.4
+
+        if g>0.5: scale *= 1./1.4
+        if g>0.7: scale *= 1./1.4
+        if g>1.0: scale *= 1./1.4
+
+        return scale
+
+def find_lamda(upperlimit,Gbar,b,radius):
+        lowerlimit = upperlimit
+        step = 0.1
+        while  f(lowerlimit,Gbar,b,radius) < 0:
+                lowerlimit -= step
+
+        converged = False
+
+        while not converged:
+
+                midt = (upperlimit+lowerlimit)/2.
+                lamda = midt
+                fmidt = f(midt,Gbar,b,radius)
+                fupper = f(upperlimit,Gbar,b,radius)
+
+                if fupper*fmidt<0:
+                        lowerlimit = midt
+                else:
+                        upperlimit = midt
+
+                if abs(upperlimit-lowerlimit)<1e-6:
+                        converged = True
+
+        return lamda
+
+
+from numpy.linalg import eigh
+
+from ase.optimize.optimize import Optimizer
+
 
 
 class GoodOldQuasiNewton(Optimizer):
 
     def __init__(self, atoms, restart=None, logfile='-', trajectory=None,
                  fmax=None, converged=None,
-                 hessianupdate='BFGS', hessian=None, forcemin=True,
-                 verbosity=None, maxradius=None,
-                 diagonal=20., radius=None,
-                 transitionstate=False, master=None):
+                hessianupdate='BFGS', hessian=None, forcemin=True,
+                verbosity=None, maxradius=None,
+                diagonal=20., radius=None,
+                transitionstate=False, master=None):
         """Parameters:
 
         atoms: Atoms object
             The Atoms object to relax.
 
         restart: string
-            JSON file used to store hessian matrix. If set, file with
+            Pickle file used to store hessian matrix. If set, file with
             such a name will be searched and hessian matrix stored will
             be used, if the file exists.
 
         trajectory: string
-            File used to store trajectory of atomic movement.
+            Pickle file used to store trajectory of atomic movement.
 
         maxstep: float
             Used to set the maximum distance an atom can move per
@@ -149,157 +131,133 @@
 
         n = len(self.atoms) * 3
         if radius is None:
-            self.radius = 0.05 * np.sqrt(n) / 10.0
-        else:
-            self.radius = radius
+                self.radius = 0.05*np.sqrt(n)/10.0
+        else:
+                self.radius = radius
 
         if maxradius is None:
-            self.maxradius = 0.5 * np.sqrt(n)
-        else:
-            self.maxradius = maxradius
+                self.maxradius = 0.5*np.sqrt(n)
+        else:
+                self.maxradius = maxradius
 
         # 0.01 < radius < maxradius
-        self.radius = max(min(self.radius, self.maxradius), 0.0001)
+        self.radius = max(min( self.radius, self.maxradius ), 0.0001)
 
         self.transitionstate = transitionstate
 
         # check if this is a nudged elastic band calculation
-        if hasattr(atoms, 'springconstant'):
-            self.forcemin = False
+        if hasattr(atoms,'springconstant'):
+                self.forcemin=False
 
         self.t0 = time.time()
 
-    def write_log(self, text):
+    def initialize(self):pass
+
+    def write_log(self,text):
         if self.logfile is not None:
             self.logfile.write(text + '\n')
             self.logfile.flush()
 
-<<<<<<< HEAD
-    def set_max_radius(self, maxradius):
-        self.maxradius = maxradius
-        self.radius = min(self.maxradius, self.radius)
-
-    def set_hessian(self, hessian):
-=======
     def set_hessian(self,hessian):
->>>>>>> 8cc8613d
         self.hessian = hessian
 
     def get_hessian(self):
-        if not hasattr(self, 'hessian'):
-            self.set_default_hessian()
+        if not hasattr(self,'hessian'):
+                self.set_default_hessian()
         return self.hessian
 
     def set_default_hessian(self):
         # set unit matrix
         n = len(self.atoms) * 3
-        hessian = np.zeros((n, n))
+        hessian = np.zeros((n,n))
         for i in range(n):
-            hessian[i][i] = self.diagonal
+                        hessian[i][i] = self.diagonal
         self.set_hessian(hessian)
 
-<<<<<<< HEAD
-    def read_hessian(self, filename):
-        with open(filename, 'r') as fd:
-            self.set_hessian(read_json(fd))
-
-    def write_hessian(self, filename):
-        with paropen(filename, 'w') as fd:
-            write_json(self.get_hessian(), fd)
-
-    def write_to_restartfile(self):
-        data = (self.oldpos,
-                self.oldG,
-                self.oldenergy,
-                self.radius,
-                self.hessian,
-                self.energy_estimate)
-
-        with paropen(self.restartfile, 'w') as fd:
-            write_json(fd, data)
-
-    def update_hessian(self, pos, G):
-=======
     def update_hessian(self,pos,G):
->>>>>>> 8cc8613d
         import copy
-        if hasattr(self, 'oldG'):
-            if self.hessianupdate == 'BFGS':
-                self.update_hessian_bfgs(pos, G)
-            elif self.hessianupdate == 'Powell':
-                self.update_hessian_powell(pos, G)
-            else:
-                self.update_hessian_bofill(pos, G)
-        else:
-            if not hasattr(self, 'hessian'):
-                self.set_default_hessian()
+        if hasattr(self,'oldG'):
+                if self.hessianupdate=='BFGS':
+                        self.update_hessian_bfgs(pos,G)
+                elif self.hessianupdate== 'Powell':
+                        self.update_hessian_powell(pos,G)
+                else:
+                        self.update_hessian_bofill(pos,G)
+        else:
+                if not hasattr(self,'hessian'):
+                        self.set_default_hessian()
 
         self.oldpos = copy.copy(pos)
         self.oldG = copy.copy(G)
 
         if self.verbosity:
-            print('hessian ', self.hessian)
-
-    def update_hessian_bfgs(self, pos, G):
+                print('hessian ',self.hessian)
+
+
+
+    def update_hessian_bfgs(self,pos,G):
         n = len(self.hessian)
         dgrad = G - self.oldG
-        dpos = pos - self.oldpos
-        dotg = np.dot(dgrad, dpos)
-        tvec = np.dot(dpos, self.hessian)
-        dott = np.dot(dpos, tvec)
-        if (abs(dott) > self.eps) and (abs(dotg) > self.eps):
-            for i in range(n):
-                for j in range(n):
-                    h = dgrad[i] * dgrad[j] / dotg - tvec[i] * tvec[j] / dott
-                    self.hessian[i][j] += h
-
-    def update_hessian_powell(self, pos, G):
+        dpos  = pos - self.oldpos
+        dotg  = np.dot(dgrad,dpos)
+        tvec  = np.dot(dpos,self.hessian)
+        dott  = np.dot(dpos,tvec)
+        if (abs(dott)>self.eps) and (abs(dotg)>self.eps):
+                for i in range(n):
+                        for j in range(n):
+                                h = dgrad[i]*dgrad[j]/dotg - tvec[i]*tvec[j]/dott
+                                self.hessian[i][j] += h
+
+
+
+    def update_hessian_powell(self,pos,G):
         n = len(self.hessian)
         dgrad = G - self.oldG
-        dpos = pos - self.oldpos
+        dpos  = pos - self.oldpos
         absdpos = np.dot(dpos, dpos)
-        if absdpos < self.eps:
-            return
-
-        dotg = np.dot(dgrad, dpos)
-        tvec = dgrad - np.dot(dpos, self.hessian)
-        tvecdpos = np.dot(tvec, dpos)
-        ddot = tvecdpos / absdpos
-
-        dott = np.dot(dpos, tvec)
-        if (abs(dott) > self.eps) and (abs(dotg) > self.eps):
-            for i in range(n):
-                for j in range(n):
-                    h = tvec[i] * dpos[j] + dpos[i] * \
-                        tvec[j] - ddot * dpos[i] * dpos[j]
-                    h *= 1. / absdpos
-                    self.hessian[i][j] += h
-
-    def update_hessian_bofill(self, pos, G):
+        if absdpos<self.eps:
+                return
+
+        dotg  = np.dot(dgrad,dpos)
+        tvec  = dgrad-np.dot(dpos,self.hessian)
+        tvecdpos = np.dot(tvec,dpos)
+        ddot = tvecdpos/absdpos
+
+        dott  = np.dot(dpos,tvec)
+        if (abs(dott)>self.eps) and (abs(dotg)>self.eps):
+                for i in range(n):
+                        for j in range(n):
+                                h = tvec[i]*dpos[j] + dpos[i]*tvec[j]-ddot*dpos[i]*dpos[j]
+                                h *= 1./absdpos
+                                self.hessian[i][j] += h
+
+
+    def update_hessian_bofill(self,pos,G):
         print('update Bofill')
         n = len(self.hessian)
         dgrad = G - self.oldG
-        dpos = pos - self.oldpos
+        dpos  = pos - self.oldpos
         absdpos = np.dot(dpos, dpos)
-        if absdpos < self.eps:
-            return
-        dotg = np.dot(dgrad, dpos)
-        tvec = dgrad - np.dot(dpos, self.hessian)
-        tvecdot = np.dot(tvec, tvec)
-        tvecdpos = np.dot(tvec, dpos)
-
-        coef1 = 1. - tvecdpos * tvecdpos / (absdpos * tvecdot)
-        coef2 = (1. - coef1) * absdpos / tvecdpos
-        coef3 = coef1 * tvecdpos / absdpos
-
-        dott = np.dot(dpos, tvec)
-        if (abs(dott) > self.eps) and (abs(dotg) > self.eps):
-            for i in range(n):
-                for j in range(n):
-                    h = coef1 * (tvec[i] * dpos[j] + dpos[i] * tvec[j]) - \
-                        dpos[i] * dpos[j] * coef3 + coef2 * tvec[i] * tvec[j]
-                    h *= 1. / absdpos
-                    self.hessian[i][j] += h
+        if absdpos<self.eps:
+                return
+        dotg  = np.dot(dgrad,dpos)
+        tvec  = dgrad-np.dot(dpos,self.hessian)
+        tvecdot = np.dot(tvec,tvec)
+        tvecdpos = np.dot(tvec,dpos)
+
+        coef1 = 1. - tvecdpos*tvecdpos/(absdpos*tvecdot)
+        coef2 = (1. - coef1)*absdpos/tvecdpos
+        coef3 = coef1*tvecdpos/absdpos
+
+        dott  = np.dot(dpos,tvec)
+        if (abs(dott)>self.eps) and (abs(dotg)>self.eps):
+                for i in range(n):
+                        for j in range(n):
+                                h = coef1*(tvec[i]*dpos[j] + dpos[i]*tvec[j])-dpos[i]*dpos[j]*coef3 + coef2*tvec[i]*tvec[j]
+                                h *= 1./absdpos
+                                self.hessian[i][j] += h
+
+
 
     def step(self, f=None):
         """ Do one QN step
@@ -312,168 +270,143 @@
         G = -self.atoms.get_forces().ravel()
         energy = self.atoms.get_potential_energy()
 
-<<<<<<< HEAD
-        if hasattr(self, 'oldenergy'):
-
-            self.write_log('energies ' + str(energy) +
-                           ' ' + str(self.oldenergy))
-
-            if self.forcemin:
-                de = 1e-4
-            else:
-                de = 1e-2
-
-            if self.transitionstate:
-                de = 0.2
-
-            if (energy - self.oldenergy) > de:
-                self.write_log('reject step')
-                self.atoms.set_positions(self.oldpos.reshape((-1, 3)))
-                G = self.oldG
-                energy = self.oldenergy
-                self.radius *= 0.5
-            else:
-                self.update_hessian(pos, G)
-                de = energy - self.oldenergy
-                f = 1.0
-=======
         if hasattr(self,'oldenergy'):
 
                 self.write_log('energies ' + str(energy) + ' ' + str(self.oldenergy))
 
->>>>>>> 8cc8613d
                 if self.forcemin:
-                    self.write_log(
-                        "energy change; actual: %f estimated: %f " %
-                        (de, self.energy_estimate))
-                    if abs(self.energy_estimate) > self.eps:
-                        f = abs((de / self.energy_estimate) - 1)
-                        self.write_log('Energy prediction factor ' + str(f))
-                        # fg = self.get_force_prediction(G)
-                        self.radius *= scale_radius_energy(f, self.radius)
-
+                        de = 1e-4
                 else:
-                    self.write_log("energy change; actual: %f " % (de))
-                    self.radius *= 1.5
-
-                fg = self.get_force_prediction(G)
-                self.write_log("Scale factors %f %f " % (scale_radius_energy(f, self.radius),
-                                                         scale_radius_force(fg, self.radius)))
-
-            self.radius = max(min(self.radius, self.maxradius), 0.0001)
-        else:
-            self.update_hessian(pos, G)
-
-        self.write_log("new radius %f " % (self.radius))
+                        de = 1e-2
+
+                if self.transitionstate:
+                        de = 0.2
+
+                if (energy-self.oldenergy)>de:
+                        self.write_log('reject step')
+                        self.atoms.set_positions(self.oldpos.reshape((-1, 3)))
+                        G = self.oldG
+                        energy = self.oldenergy
+                        self.radius *= 0.5
+                else:
+                        self.update_hessian(pos,G)
+                        de = energy - self.oldenergy
+                        f = 1.0
+                        if self.forcemin:
+                                self.write_log("energy change; actual: %f estimated: %f "%(de,self.energy_estimate))
+                                if abs(self.energy_estimate)>self.eps:
+                                        f = abs((de/self.energy_estimate)-1)
+                                        self.write_log('Energy prediction factor ' + str(f))
+                                        # fg = self.get_force_prediction(G)
+                                        self.radius *= scale_radius_energy(f,self.radius)
+
+                        else:
+                                self.write_log("energy change; actual: %f "%(de))
+                                self.radius*=1.5
+
+                        fg = self.get_force_prediction(G)
+                        self.write_log("Scale factors %f %f "%(scale_radius_energy(f,self.radius),
+                                                                scale_radius_force(fg,self.radius)))
+
+
+                self.radius = max(min(self.radius,self.maxradius), 0.0001)
+        else:
+                self.update_hessian(pos,G)
+
+        self.write_log("new radius %f "%(self.radius))
         self.oldenergy = energy
 
-        b, V = eigh(self.hessian)
-        V = V.T.copy()
+        b,V = eigh(self.hessian)
+        V=V.T.copy()
         self.V = V
 
         # calculate projection of G onto eigenvectors V
-        Gbar = np.dot(G, np.transpose(V))
-
-        lamdas = self.get_lambdas(b, Gbar)
-
-        D = -Gbar / (b - lamdas)
+        Gbar = np.dot(G,np.transpose(V))
+
+        lamdas = self.get_lambdas(b,Gbar)
+
+        D = -Gbar/(b-lamdas)
         n = len(D)
         step = np.zeros((n))
         for i in range(n):
-            step += D[i] * V[i]
+                step += D[i]*V[i]
 
         pos = self.atoms.get_positions().ravel()
         pos += step
 
-        energy_estimate = self.get_energy_estimate(D, Gbar, b)
+        energy_estimate = self.get_energy_estimate(D,Gbar,b)
         self.energy_estimate = energy_estimate
-        self.gbar_estimate = self.get_gbar_estimate(D, Gbar, b)
+        self.gbar_estimate = self.get_gbar_estimate(D,Gbar,b)
         self.old_gbar = Gbar
 
         self.atoms.set_positions(pos.reshape((-1, 3)))
 
-<<<<<<< HEAD
-    def get_energy_estimate(self, D, Gbar, b):
-=======
     def get_energy_estimate(self,D,Gbar,b):
->>>>>>> 8cc8613d
 
         de = 0.0
         for n in range(len(D)):
-            de += D[n] * Gbar[n] + 0.5 * D[n] * b[n] * D[n]
+                de += D[n]*Gbar[n] + 0.5*D[n]*b[n]*D[n]
         return de
 
-    def get_gbar_estimate(self, D, Gbar, b):
-        gbar_est = (D * b) + Gbar
-        self.write_log('Abs Gbar estimate ' + str(np.dot(gbar_est, gbar_est)))
+    def get_gbar_estimate(self,D,Gbar,b):
+        gbar_est = (D*b) + Gbar
+        self.write_log('Abs Gbar estimate ' + str(np.dot(gbar_est,gbar_est)))
         return gbar_est
 
-    def get_lambdas(self, b, Gbar):
+    def get_lambdas(self,b,Gbar):
         lamdas = np.zeros((len(b)))
 
-        D = -Gbar / b
+        D = -Gbar/b
+        #absD = np.sqrt(np.sum(D**2))
         absD = np.sqrt(np.dot(D, D))
 
         eps = 1e-12
         nminus = self.get_hessian_inertia(b)
 
         if absD < self.radius:
-            if not self.transitionstate:
-                self.write_log('Newton step')
-                return lamdas
-            else:
-                if nminus == 1:
-                    self.write_log('Newton step')
-                    return lamdas
+                if not self.transitionstate:
+                        self.write_log('Newton step')
+                        return lamdas
                 else:
-                    self.write_log(
-                        "Wrong inertia of Hessian matrix: %2.2f %2.2f " %
-                        (b[0], b[1]))
-
-        else:
-            self.write_log("Corrected Newton step: abs(D) = %2.2f " % (absD))
+                        if nminus==1:
+                                self.write_log('Newton step')
+                                return lamdas
+                        else:
+                                self.write_log("Wrong inertia of Hessian matrix: %2.2f %2.2f "%(b[0],b[1]))
+
+        else:
+                self.write_log("Corrected Newton step: abs(D) = %2.2f "%(absD))
 
         if not self.transitionstate:
-            upperlimit = min(0, b[0]) - eps
-            lamda = find_lamda(upperlimit, Gbar, b, self.radius)
-            lamdas += lamda
-        else:
-            upperlimit = min(-b[0], b[1], 0) - eps
-            lamda = find_lamda(upperlimit, Gbar, b, self.radius)
-            lamdas += lamda
-            lamdas[0] -= 2 * lamda
+                # upper limit
+                upperlimit = min(0,b[0])-eps
+                lamda = find_lamda(upperlimit,Gbar,b,self.radius)
+                lamdas += lamda
+        else:
+                # upperlimit
+                upperlimit = min(-b[0],b[1],0)-eps
+                lamda = find_lamda(upperlimit,Gbar,b,self.radius)
+                lamdas += lamda
+                lamdas[0] -= 2*lamda
 
         return lamdas
 
-<<<<<<< HEAD
-    def print_hessian(self):
-        hessian = self.get_hessian()
-        n = len(hessian)
-        for i in range(n):
-            for j in range(n):
-                print("%2.4f " % (hessian[i][j]), end=' ')
-            print(" ")
-
-    def get_hessian_inertia(self, eigenvalues):
-=======
     def get_hessian_inertia(self,eigenvalues):
->>>>>>> 8cc8613d
         # return number of negative modes
-        self.write_log("eigenvalues %2.2f %2.2f %2.2f " % (eigenvalues[0],
-                                                           eigenvalues[1],
-                                                           eigenvalues[2]))
+        self.write_log("eigenvalues %2.2f %2.2f %2.2f "%(eigenvalues[0],
+                                                        eigenvalues[1],
+                                                        eigenvalues[2]))
         n = 0
-        while eigenvalues[n] < 0:
-            n += 1
+        while eigenvalues[n]<0:
+                n+=1
         return n
 
-    def get_force_prediction(self, G):
+    def get_force_prediction(self,G):
         # return measure of how well the forces are predicted
-        Gbar = np.dot(G, np.transpose(self.V))
-        dGbar_actual = Gbar - self.old_gbar
-        dGbar_predicted = Gbar - self.gbar_estimate
-
-        f = np.dot(dGbar_actual, dGbar_predicted) / \
-            np.dot(dGbar_actual, dGbar_actual)
+        Gbar = np.dot(G,np.transpose(self.V))
+        dGbar_actual = Gbar-self.old_gbar
+        dGbar_predicted = Gbar-self.gbar_estimate
+
+        f = np.dot(dGbar_actual,dGbar_predicted)/np.dot(dGbar_actual,dGbar_actual)
         self.write_log('Force prediction factor ' + str(f))
         return f